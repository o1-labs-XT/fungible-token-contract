--- conflicted
+++ resolved
@@ -12,22 +12,9 @@
 } from './configs.js';
 
 export {
-<<<<<<< HEAD
-  FungibleToken,
-  SetAdminEvent,
-  MintEvent,
-  BurnEvent,
-  BalanceChangeEvent,
-  SideLoadedVKeyUpdateEvent,
-=======
   FungibleTokenErrors,
   FungibleToken,
->>>>>>> 4dbf719c
   VKeyMerkleMap,
-} from './FungibleTokenContract.js';
-
-export { FungibleTokenErrors } from './errors.js';
-export {
   SetAdminEvent,
   MintEvent,
   BurnEvent,
@@ -40,7 +27,7 @@
   AmountValueUpdateEvent,
   DynamicProofConfigUpdateEvent,
   ConfigFlagUpdateEvent,
-} from './events.js';
+} from './FungibleTokenContract.js';
 
 export {
   generateDummyDynamicProof,
