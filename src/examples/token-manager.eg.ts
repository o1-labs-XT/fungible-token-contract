import {
  Field,
  ZkProgram,
  Struct,
  Bool,
  Bytes,
  Hash,
  SmartContract,
  method,
  Permissions,
  DeployArgs,
  Crypto,
  createForeignCurve,
  createEcdsa,
  PublicKey,
  State,
  state,
  UInt64,
  AccountUpdate,
  Mina,
  PrivateKey,
  UInt8,
} from 'o1js';
<<<<<<< HEAD
import { FungibleToken, VKeyMerkleMap } from '../FungibleTokenContract.js';
import {
  generateDummyDynamicProof,
  SideloadedProof,
} from '../side-loaded/program.eg.js';
=======
import { FungibleToken } from '../FungibleTokenContract.js';
>>>>>>> beaf3f1f
import {
  BurnConfig,
  BurnDynamicProofConfig,
  BurnParams,
  MintConfig,
  MintDynamicProofConfig,
  MintParams,
  TransferDynamicProofConfig,
  UpdatesDynamicProofConfig,
} from '../configs.js';
import { equal } from 'node:assert';

// ECDSA curve setup
export class Secp256k1 extends createForeignCurve(
  Crypto.CurveParams.Secp256k1
) {}
export class Ecdsa extends createEcdsa(Secp256k1) {}

/**
 * Public input for the combined ECDSA and Keccak verification ZkProgram.
 */
export class EcdsaAndKeccakProgramPublicInput extends Struct({
  signature: Ecdsa,
  publicKey: Secp256k1,
  message: Bytes(32),
  expectedKeccakHash: Bytes(32),
}) {}

/**
 * Public output for the combined verification ZkProgram.
 */
export class EcdsaAndKeccakProgramPublicOutput extends Struct({
  isValid: Bool,
}) {}

/**
 * ZkProgram that verifies both ECDSA signatures and Keccak hash preimages.
 */
export const EcdsaAndKeccakProgram = ZkProgram({
  name: 'ecdsa-keccak-verification',
  publicInput: EcdsaAndKeccakProgramPublicInput,
  publicOutput: EcdsaAndKeccakProgramPublicOutput,

  methods: {
    verifyEcdsaAndKeccak: {
      privateInputs: [Bytes(32)],
      async method(
        publicInput: EcdsaAndKeccakProgramPublicInput,
        keccakPreimage: Bytes
      ) {
        // Verify ECDSA signature
        const isEcdsaSignatureValid = publicInput.signature.verify(
          publicInput.message,
          publicInput.publicKey
        );

        // Verify Keccak hash preimage
        const computedKeccakHash = Hash.Keccak256.hash(keccakPreimage);
        for (let i = 0; i < 32; i++) {
          const expectedByte = publicInput.expectedKeccakHash.bytes[i];
          const computedByte = computedKeccakHash.bytes[i];
          expectedByte.assertEquals(
            computedByte,
            `Keccak byte mismatch at index ${i}`
          );
        }

        return {
          publicOutput: new EcdsaAndKeccakProgramPublicOutput({
            isValid: isEcdsaSignatureValid,
          }),
        };
      },
    },
  },
});

export class EcdsaAndKeccakProof extends ZkProgram.Proof(
  EcdsaAndKeccakProgram
) {}

/**
 * A SmartContract that verifies cryptographic proofs (ECDSA, Keccak)
 * as a condition for authorizing token operations.
 */
export class TokenManager extends SmartContract {
  @state(PublicKey) tokenAddress = State<PublicKey>();

  async deploy(args: DeployArgs & { tokenAddress: PublicKey }) {
    await super.deploy(args);

    this.account.permissions.set({
      ...Permissions.default(),
      send: Permissions.proof(),
      setVerificationKey:
        Permissions.VerificationKey.impossibleDuringCurrentVersion(),
      setPermissions: Permissions.impossible(),
    });

    this.tokenAddress.set(args.tokenAddress);
  }

  @method
  async withdrawTokens(amount: UInt64, combinedProof: EcdsaAndKeccakProof) {
    combinedProof.verify();
    combinedProof.publicOutput.isValid.assertTrue(
      'ECDSA and Keccak verification failed'
    );

    const token = new FungibleToken(this.tokenAddress.getAndRequireEquals());
    const sender = this.sender.getUnconstrained();

    await token.transferCustom(this.address, sender, amount);
  }
}

// Set up local blockchain
const localChain = await Mina.LocalBlockchain({
  proofsEnabled: false,
  enforceTransactionLimits: false,
});
Mina.setActiveInstance(localChain);
const fee = 1e8;

// Test accounts and contract setup
const [deployer, alexa] = localChain.testAccounts;
const tokenContractKeyPair = PrivateKey.randomKeypair();
const managerContractKeyPair = PrivateKey.randomKeypair();
const tokenContractAddress = tokenContractKeyPair.publicKey;
const managerContractAddress = managerContractKeyPair.publicKey;

console.log(`
Deployer Public Key: ${deployer.toBase58()}
Alexa Public Key: ${alexa.toBase58()}
TokenContract Public Key: ${tokenContractAddress.toBase58()}
ManagerContract Public Key: ${managerContractAddress.toBase58()}
`);

console.log('Compiling contracts...');
await EcdsaAndKeccakProgram.compile();
await FungibleToken.compile();
await TokenManager.compile();

console.log('Deploying Fungible Token Contract');
const tokenContract = new FungibleToken(tokenContractAddress);

const deployTx = await Mina.transaction(
  {
    sender: deployer,
    fee,
  },
  async () => {
    AccountUpdate.fundNewAccount(deployer, 2);
    await tokenContract.deploy({
      symbol: 'TKN',
      src: 'https://github.com/o1-labs-XT/fungible-token-contract/blob/main/src/FungibleTokenContract.ts',
    });

    await tokenContract.initialize(
      managerContractAddress,
      UInt8.from(9),
      MintConfig.default,
      new MintParams({
        fixedAmount: UInt64.from(100),
        minAmount: UInt64.from(20),
        maxAmount: UInt64.MAXINT(),
      }),
      BurnConfig.default,
      new BurnParams({
        fixedAmount: UInt64.from(100),
        minAmount: UInt64.from(20),
        maxAmount: UInt64.MAXINT(),
      }),
      MintDynamicProofConfig.default,
      BurnDynamicProofConfig.default,
      TransferDynamicProofConfig.default,
      UpdatesDynamicProofConfig.default
    );
  }
);

deployTx.sign([deployer.key, tokenContractKeyPair.privateKey]);
await deployTx.prove();
const deployTxResult = await deployTx.send().then((v) => v.wait());
console.log(
  'Fungible Token Contract Deployment TX Result:',
  deployTxResult.toPretty()
);
equal(deployTxResult.status, 'included');

console.log('Deploying Token Manager Contract');
const managerContract = new TokenManager(managerContractAddress);
const deployManagerTx = await Mina.transaction(
  {
    sender: deployer,
    fee,
  },
  async () => {
    AccountUpdate.fundNewAccount(deployer, 1);
    await managerContract.deploy({ tokenAddress: tokenContractAddress });
  }
);

deployManagerTx.sign([deployer.key, managerContractKeyPair.privateKey]);
await deployManagerTx.prove();
const deployManagerTxResult = await deployManagerTx
  .send()
  .then((v) => v.wait());
console.log(
  'Token Manager Contract Deployment TX Result:',
  deployManagerTxResult.toPretty()
);
equal(deployManagerTxResult.status, 'included');

const managerAfterInit = tokenContract.admin.getAndRequireEquals();
equal(
  managerAfterInit.toBase58(),
  managerContractAddress.toBase58(),
  'Token Manager was not set as admin during token initialization.'
);

console.log('Minting initial tokens to Token Manager.');
const initialMintAmount = UInt64.MAXINT();
const managerBalanceBeforeMint = await tokenContract.getBalanceOf(
  managerContractAddress
);
console.log(
  'Manager balance before mint:',
  managerBalanceBeforeMint.toBigInt()
);

const mintTx = await Mina.transaction(
  {
    sender: deployer,
    fee,
  },
  async () => {
    AccountUpdate.fundNewAccount(deployer, 1);
    await tokenContract.mint(managerContractAddress, initialMintAmount);
  }
);

mintTx.sign([deployer.key, managerContractKeyPair.privateKey]);
await mintTx.prove();
const mintTxResult = await mintTx.send().then((v) => v.wait());
console.log('Mint tx result:', mintTxResult.toPretty());
equal(mintTxResult.status, 'included');

const managerBalanceAfterMint = await tokenContract.getBalanceOf(
  managerContractAddress
);
console.log('Manager balance after mint:', managerBalanceAfterMint.toBigInt());
equal(
  managerBalanceAfterMint.toBigInt(),
  initialMintAmount.toBigInt(),
  'Manager balance after mint is incorrect.'
);

console.log('Alexa withdraws tokens by providing proofs.');
const withdrawalAmount = UInt64.from(50);

// Prepare ECDSA signature
const alexaSecp256k1PrivateKey = Secp256k1.Scalar.random();
const alexaSecp256k1PublicKey = Secp256k1.generator.scale(
  alexaSecp256k1PrivateKey
);

const ecdsaMessage = 'Hello World!';
const ecdsaMessageBytes = Bytes(32).fromString(ecdsaMessage);

const alexaEcdsaSignature = Ecdsa.sign(
  ecdsaMessageBytes.toBytes(),
  alexaSecp256k1PrivateKey.toBigInt()
);
console.log('ECDSA signature prepared');

// Prepare Keccak hash verification
const keccakPreimageString = 'Alice and Bob...';
const keccakPreimage = Bytes(32).fromString(keccakPreimageString);
const expectedKeccakHash = Hash.Keccak256.hash(keccakPreimage);
console.log('Keccak preimage prepared');

// Generate combined proof
const combinedProofInput = new EcdsaAndKeccakProgramPublicInput({
  signature: alexaEcdsaSignature,
  publicKey: alexaSecp256k1PublicKey,
  message: ecdsaMessageBytes,
  expectedKeccakHash: expectedKeccakHash,
});

const ecdsaAndKeccakResult = await EcdsaAndKeccakProgram.verifyEcdsaAndKeccak(
  combinedProofInput,
  keccakPreimage
);
const alexaCombinedProof = ecdsaAndKeccakResult.proof;
console.log('Combined ECDSA and Keccak proof generated');

const alexaBalanceBeforeWithdraw = await tokenContract.getBalanceOf(alexa);
console.log(
  'Alexa balance before withdrawal:',
  alexaBalanceBeforeWithdraw.toBigInt()
);

const managerBalanceBeforeWithdraw = await tokenContract.getBalanceOf(
  managerContractAddress
);
console.log(
  'Manager balance before withdrawal:',
  managerBalanceBeforeWithdraw.toBigInt()
);

const withdrawTx = await Mina.transaction(
  {
    sender: alexa,
    fee,
  },
  async () => {
    AccountUpdate.fundNewAccount(alexa);
    await managerContract.withdrawTokens(withdrawalAmount, alexaCombinedProof);
  }
);

withdrawTx.sign([alexa.key, managerContractKeyPair.privateKey]);
await withdrawTx.prove();
const withdrawTxResult = await withdrawTx.send().then((v) => v.wait());
console.log('Withdraw tx result:', withdrawTxResult.toPretty());
equal(withdrawTxResult.status, 'included');

const alexaBalanceAfterWithdraw = await tokenContract.getBalanceOf(alexa);
console.log(
  'Alexa balance after withdrawal:',
  alexaBalanceAfterWithdraw.toBigInt()
);
const managerBalanceAfterWithdraw = await tokenContract.getBalanceOf(
  managerContractAddress
);
console.log(
  'Manager balance after withdrawal:',
  managerBalanceAfterWithdraw.toBigInt()
);

equal(
  alexaBalanceAfterWithdraw.toBigInt(),
  withdrawalAmount.toBigInt(),
  'Alexa balance after withdrawal is incorrect.'
);
equal(
  managerBalanceAfterWithdraw.toBigInt(),
  managerBalanceBeforeWithdraw.toBigInt() - withdrawalAmount.toBigInt(),
  'Manager balance after withdrawal is incorrect.'
);<|MERGE_RESOLUTION|>--- conflicted
+++ resolved
@@ -21,15 +21,11 @@
   PrivateKey,
   UInt8,
 } from 'o1js';
-<<<<<<< HEAD
 import { FungibleToken, VKeyMerkleMap } from '../FungibleTokenContract.js';
 import {
   generateDummyDynamicProof,
   SideloadedProof,
 } from '../side-loaded/program.eg.js';
-=======
-import { FungibleToken } from '../FungibleTokenContract.js';
->>>>>>> beaf3f1f
 import {
   BurnConfig,
   BurnDynamicProofConfig,
