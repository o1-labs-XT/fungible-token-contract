--- conflicted
+++ resolved
@@ -25,15 +25,11 @@
   TransferDynamicProofConfig,
   UpdatesDynamicProofConfig,
 } from '../configs.js';
-<<<<<<< HEAD
 import {
   generateDummyDynamicProof,
   SideloadedProof,
 } from '../side-loaded/program.eg.js';
 import { FungibleToken, VKeyMerkleMap } from '../FungibleTokenContract.js';
-=======
-import { FungibleToken } from '../FungibleTokenContract.js';
->>>>>>> beaf3f1f
 
 export class TokenEscrow extends SmartContract {
   @state(PublicKey)
@@ -67,11 +63,7 @@
     const sender = this.sender.getUnconstrained();
     const senderUpdate = AccountUpdate.createSigned(sender);
     senderUpdate.body.useFullCommitment = Bool(true);
-<<<<<<< HEAD
-    this.sender.getAndRequireSignature;
-=======
-
->>>>>>> beaf3f1f
+
     await token.transferCustom(sender, this.address, amount);
 
     const total = this.total.getAndRequireEquals();
@@ -184,11 +176,6 @@
       tokenAddress: tokenContractKeyPair.publicKey,
       owner,
     });
-<<<<<<< HEAD
-
-    await tokenContract.approveAccountUpdateCustom(escrowContract.self);
-=======
->>>>>>> beaf3f1f
   }
 );
 
@@ -236,19 +223,9 @@
     fee,
   },
   async () => {
-<<<<<<< HEAD
-    await escrowContract.deposit(
-      new UInt64(100),
-      dummyProof,
-      dummyVkey,
-      vKeyMap
-    );
-    await tokenContract.approveAccountUpdateCustom(escrowContract.self);
-=======
     // Fund the escrow token account creation
     AccountUpdate.fundNewAccount(alexa, 1);
     await escrowContract.deposit(new UInt64(100));
->>>>>>> beaf3f1f
   }
 );
 await depositTx1.prove();
@@ -270,17 +247,7 @@
     fee,
   },
   async () => {
-<<<<<<< HEAD
-    await escrowContract.deposit(
-      new UInt64(50),
-      dummyProof,
-      dummyVkey,
-      vKeyMap
-    );
-    await tokenContract.approveAccountUpdateCustom(escrowContract.self);
-=======
     await escrowContract.deposit(new UInt64(50));
->>>>>>> beaf3f1f
   }
 );
 await depositTx2.prove();
@@ -307,10 +274,6 @@
   async () => {
     AccountUpdate.fundNewAccount(owner, 1);
     await escrowContract.withdraw(jackie, new UInt64(25));
-<<<<<<< HEAD
-    await tokenContract.approveAccountUpdateCustom(escrowContract.self);
-=======
->>>>>>> beaf3f1f
   }
 );
 await withdrawTx.prove();
