<<<<<<< HEAD
import { AccountUpdate, Mina, PrivateKey, UInt8, UInt64, Bool } from 'o1js';
import { FungibleToken } from '../FungibleTokenContract.js';
import {
  MintConfig,
  MintParams,
  BurnConfig,
  BurnParams,
=======
import { AccountUpdate, Mina, PrivateKey, UInt8, UInt64 } from 'o1js';
import { FungibleToken } from '../FungibleTokenContract.js';
import {
>>>>>>> 8e0a3ba1
  MintDynamicProofConfig,
  BurnDynamicProofConfig,
  TransferDynamicProofConfig,
  UpdatesDynamicProofConfig,
} from '../lib/configs.js';
import { equal } from 'node:assert';

// Set up local blockchain
const localChain = await Mina.LocalBlockchain({
  proofsEnabled: false,
  enforceTransactionLimits: false,
});
Mina.setActiveInstance(localChain);

const fee = 1e8;

// Test accounts and contract setup
const [deployer, owner, admin, alexa, billy] = localChain.testAccounts;
const contractKeypair = PrivateKey.randomKeypair();

console.log(`
Deployer Public Key: ${deployer.toBase58()}
Owner Public Key: ${owner.toBase58()}
Admin Public Key: ${admin.toBase58()}
Contract Public Key: ${contractKeypair.publicKey.toBase58()}
`);

const token = new FungibleToken(contractKeypair.publicKey);

console.log('Compiling contracts...');
await FungibleToken.compile();

// Deploy the token contract
console.log('Deploying token contract...');
const deployTx = await Mina.transaction({ sender: deployer, fee }, async () => {
  AccountUpdate.fundNewAccount(deployer, 2);

  await token.deploy({
    symbol: 'DNB',
    src: 'https://github.com/o1-labs-XT/fungible-token-contract/blob/main/src/FungibleTokenContract.ts',
  });

  await token.initialize(
    admin,
    UInt8.from(9),
    MintDynamicProofConfig.default,
    BurnDynamicProofConfig.default,
    TransferDynamicProofConfig.default,
    UpdatesDynamicProofConfig.default
  );
});

await deployTx.prove();
deployTx.sign([deployer.key, contractKeypair.privateKey]);
const deployTxResult = await deployTx.send().then((v) => v.wait());
console.log('Deploy tx result:', deployTxResult.toPretty());
equal(deployTxResult.status, 'included');

// Check Alexa's initial balance
const alexaInitialBalance = (await token.getBalanceOf(alexa)).toBigInt();
console.log('Alexa initial balance:', alexaInitialBalance);
equal(alexaInitialBalance, 0n);

// Mint tokens to Alexa
console.log('Minting tokens to Alexa...');
const mintTx = await Mina.transaction(
  {
    sender: owner,
    fee,
  },
  async () => {
    AccountUpdate.fundNewAccount(owner, 1);
    await token.mint(alexa, UInt64.from(1000));
  }
);

await mintTx.prove();
mintTx.sign([owner.key, admin.key]);
const mintTxResult = await mintTx.send().then((v) => v.wait());
console.log('Mint tx result:', mintTxResult.toPretty());
equal(mintTxResult.status, 'included');

const alexaBalanceAfterMint = (await token.getBalanceOf(alexa)).toBigInt();
console.log('Alexa balance after mint:', alexaBalanceAfterMint);
equal(alexaBalanceAfterMint, 1000n);

// Check Billy's initial balance
const billyInitialBalance = await token.getBalanceOf(billy);
console.log('Billy initial balance:', billyInitialBalance.toBigInt());
equal(billyInitialBalance.toBigInt(), 0n);

// Transfer tokens from Alexa to Billy
console.log('Transferring tokens from Alexa to Billy...');
const transferTx = await Mina.transaction(
  {
    sender: alexa,
    fee,
  },
  async () => {
    AccountUpdate.fundNewAccount(alexa, 1);
    await token.transferCustom(alexa, billy, UInt64.from(1000));
  }
);

await transferTx.prove();
transferTx.sign([alexa.key]);
const transferTxResult = await transferTx.send().then((v) => v.wait());
console.log('Transfer tx result:', transferTxResult.toPretty());
equal(transferTxResult.status, 'included');

const alexaBalanceAfterTransfer = (await token.getBalanceOf(alexa)).toBigInt();
console.log('Alexa balance after transfer:', alexaBalanceAfterTransfer);
equal(alexaBalanceAfterTransfer, 0n);

const billyBalanceAfterTransfer = (await token.getBalanceOf(billy)).toBigInt();
console.log('Billy balance after transfer:', billyBalanceAfterTransfer);
equal(billyBalanceAfterTransfer, 1000n);

// Burn some of Billy's tokens
console.log("Burning Billy's tokens...");
const burnAmount = UInt64.from(150);
const burnTx = await Mina.transaction(
  {
    sender: billy,
    fee,
  },
  async () => {
    await token.burn(billy, burnAmount);
  }
);

await burnTx.prove();
burnTx.sign([billy.key]);
const burnTxResult = await burnTx.send().then((v) => v.wait());
console.log('Burn tx result:', burnTxResult.toPretty());
equal(burnTxResult.status, 'included');

const billyFinalBalance = (await token.getBalanceOf(billy)).toBigInt();
console.log('Billy final balance:', billyFinalBalance);
equal(billyFinalBalance, 1000n - 150n);<|MERGE_RESOLUTION|>--- conflicted
+++ resolved
@@ -1,16 +1,6 @@
-<<<<<<< HEAD
-import { AccountUpdate, Mina, PrivateKey, UInt8, UInt64, Bool } from 'o1js';
-import { FungibleToken } from '../FungibleTokenContract.js';
-import {
-  MintConfig,
-  MintParams,
-  BurnConfig,
-  BurnParams,
-=======
 import { AccountUpdate, Mina, PrivateKey, UInt8, UInt64 } from 'o1js';
 import { FungibleToken } from '../FungibleTokenContract.js';
 import {
->>>>>>> 8e0a3ba1
   MintDynamicProofConfig,
   BurnDynamicProofConfig,
   TransferDynamicProofConfig,
