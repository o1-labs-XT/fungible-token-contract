import {
  AccountUpdate,
  Bool,
  Field,
  Mina,
  PrivateKey,
  PublicKey,
  UInt64,
  UInt8,
  VerificationKey,
} from 'o1js';
<<<<<<< HEAD
import {
  FungibleToken,
  FungibleTokenErrors,
  VKeyMerkleMap,
} from '../NewTokenStandard.js';
=======
import { FungibleToken, VKeyMerkleMap } from '../FungibleTokenStandard.js';
>>>>>>> 7f032f15
import {
  MintConfig,
  MintParams,
  BurnConfig,
  BurnParams,
  MintDynamicProofConfig,
  BurnDynamicProofConfig,
  TransferDynamicProofConfig,
  UpdatesDynamicProofConfig,
  OperationKeys,
} from '../configs.js';
import {
  program,
  generateDummyDynamicProof,
  generateDynamicProof,
  generateDynamicProof2,
  SideloadedProof,
  program2,
} from '../side-loaded/program.eg.js';
import { TEST_ERROR_MESSAGES } from './constants.js';

const proofsEnabled = false;

describe('New Token Standard Transfer Tests', () => {
  let tokenAdmin: Mina.TestPublicKey, tokenA: Mina.TestPublicKey;

  let fee: number,
    tokenContract: FungibleToken,
    mintParams: MintParams,
    burnParams: BurnParams,
    vKeyMap: VKeyMerkleMap,
    dummyVkey: VerificationKey,
    dummyProof: SideloadedProof,
    programVkey: VerificationKey,
    deployer: Mina.TestPublicKey,
    user1: Mina.TestPublicKey,
    user2: Mina.TestPublicKey,
    user3: Mina.TestPublicKey;

  beforeAll(async () => {
    if (proofsEnabled) {
      await FungibleToken.compile();
    }

    const localChain = await Mina.LocalBlockchain({
      proofsEnabled,
      enforceTransactionLimits: false,
    });

    Mina.setActiveInstance(localChain);

    [tokenAdmin, tokenA] = Mina.TestPublicKey.random(7);

    [deployer, user1, user2, user3] = localChain.testAccounts;
    tokenContract = new FungibleToken(tokenA);

    mintParams = MintParams.create(MintConfig.default, {
      minAmount: UInt64.from(0),
      maxAmount: UInt64.from(1000),
    });

    burnParams = BurnParams.create(BurnConfig.default, {
      minAmount: UInt64.from(50),
      maxAmount: UInt64.from(500),
    });

    vKeyMap = new VKeyMerkleMap();
    dummyVkey = await VerificationKey.dummy();
    dummyProof = await generateDummyDynamicProof(
      tokenContract.deriveTokenId(),
      user1
    );
    programVkey = (await program.compile()).verificationKey;
    fee = 1e8;
  });

  async function testTransferTx(
    sender: PublicKey,
    receiver: PublicKey,
    transferAmount: UInt64,
    signers: PrivateKey[],
    expectedErrorMessage?: string,
    numberOfAccounts = 1
  ) {
    try {
      const senderBalanceBefore = await tokenContract.getBalanceOf(sender);
      const receiverBalanceBefore = await tokenContract.getBalanceOf(receiver);
      const tx = await Mina.transaction({ sender, fee }, async () => {
        AccountUpdate.fundNewAccount(sender, numberOfAccounts);
        await tokenContract.transferCustomWithProof(
          sender,
          receiver,
          transferAmount,
          dummyProof,
          dummyVkey,
          vKeyMap
        );
      });
      await tx.prove();
      await tx.sign(signers).send().wait();

      const senderBalanceAfter = await tokenContract.getBalanceOf(sender);
      const receiverBalanceAfter = await tokenContract.getBalanceOf(receiver);
      expect(senderBalanceAfter).toEqual(
        senderBalanceBefore.sub(transferAmount)
      );
      expect(receiverBalanceAfter).toEqual(
        receiverBalanceBefore.add(transferAmount)
      );

      if (expectedErrorMessage)
        throw new Error('Test should have failed but didnt!');
    } catch (error: unknown) {
      expect((error as Error).message).toContain(expectedErrorMessage);
    }
  }

  async function updateSLVkeyHashTx(
    sender: PublicKey,
    vKey: VerificationKey,
    vKeyMap: VKeyMerkleMap,
    operationKey: Field,
    signers: PrivateKey[],
    expectedErrorMessage?: string
  ) {
    try {
      const updateVkeyTx = await Mina.transaction({ sender, fee }, async () => {
        await tokenContract.updateSideLoadedVKeyHash(
          vKey,
          vKeyMap,
          operationKey
        );
      });
      await updateVkeyTx.prove();
      await updateVkeyTx.sign(signers).send().wait();

      if (expectedErrorMessage)
        throw new Error('Test should have failed but didnt!');
    } catch (error: unknown) {
      expect((error as Error).message).toContain(expectedErrorMessage);
    }
  }

  async function testTransferSLTx(
    sender: PublicKey,
    receiver: PublicKey,
    transferAmount: UInt64,
    signers: PrivateKey[],
    proof?: SideloadedProof,
    vKey?: VerificationKey,
    vKeyMerkleMap?: VKeyMerkleMap,
    expectedErrorMessage?: string
  ) {
    try {
      const senderBalanceBefore = await tokenContract.getBalanceOf(sender);
      const receiverBalanceBefore = await tokenContract.getBalanceOf(receiver);
      const tx = await Mina.transaction({ sender: sender, fee }, async () => {
        await tokenContract.transferCustomWithProof(
          sender,
          receiver,
          transferAmount,
          proof ?? dummyProof,
          vKey ?? dummyVkey,
          vKeyMerkleMap ?? vKeyMap
        );
      });
      await tx.prove();
      await tx.sign(signers).send().wait();

      const senderBalanceAfter = await tokenContract.getBalanceOf(sender);
      const receiverBalanceAfter = await tokenContract.getBalanceOf(receiver);
      expect(senderBalanceAfter).toEqual(
        senderBalanceBefore.sub(transferAmount)
      );
      expect(receiverBalanceAfter).toEqual(
        receiverBalanceBefore.add(transferAmount)
      );

      if (expectedErrorMessage)
        throw new Error('Test should have failed but didnt!');
    } catch (error: unknown) {
      expect((error as Error).message).toContain(expectedErrorMessage);
    }
  }

  async function testTransferSideloadDisabledTx(
    sender: PublicKey,
    receiver: PublicKey,
    transferAmount: UInt64,
    signers: PrivateKey[],
    expectedErrorMessage?: string
  ) {
    try {
      const senderBalanceBefore = await tokenContract.getBalanceOf(sender);
      const receiverBalanceBefore = await tokenContract.getBalanceOf(receiver);
      const tx = await Mina.transaction({ sender: sender, fee }, async () => {
        await tokenContract.transferCustom(sender, receiver, transferAmount);
      });
      await tx.prove();
      await tx.sign(signers).send().wait();

      const senderBalanceAfter = await tokenContract.getBalanceOf(sender);
      const receiverBalanceAfter = await tokenContract.getBalanceOf(receiver);
      expect(senderBalanceAfter).toEqual(
        senderBalanceBefore.sub(transferAmount)
      );
      expect(receiverBalanceAfter).toEqual(
        receiverBalanceBefore.add(transferAmount)
      );

      if (expectedErrorMessage)
        throw new Error('Test should have failed but didnt!');
    } catch (error: unknown) {
      expect((error as Error).message).toContain(expectedErrorMessage);
    }
  }

  describe('Deploy & initialize', () => {
    it('should deploy tokenA contract', async () => {
      const tx = await Mina.transaction({ sender: deployer, fee }, async () => {
        AccountUpdate.fundNewAccount(deployer);

        await tokenContract.deploy({
          symbol: 'tokA',
          src: 'https://github.com/o1-labs-XT/fungible-token-standard',
        });
      });

      tx.sign([deployer.key, tokenA.key]);

      await tx.prove();
      await tx.send();
    });

    it('should initialize tokenA contract', async () => {
      const tx = await Mina.transaction({ sender: deployer, fee }, async () => {
        AccountUpdate.fundNewAccount(deployer);
        await tokenContract.initialize(
          tokenAdmin,
          UInt8.from(9),
          MintConfig.default,
          mintParams,
          BurnConfig.default,
          burnParams,
          MintDynamicProofConfig.default,
          BurnDynamicProofConfig.default,
          TransferDynamicProofConfig.default,
          UpdatesDynamicProofConfig.default
        );
      });
      await tx.prove();
      await tx.sign([deployer.key, tokenA.key]).send();
    });

    it('should mint for user1 and user2', async () => {
      const mintAmount = UInt64.from(1000);
      const tx = await Mina.transaction({ sender: user1, fee }, async () => {
        AccountUpdate.fundNewAccount(user1, 3);
        await tokenContract.mintWithProof(
          user1,
          mintAmount,
          dummyProof,
          dummyVkey,
          vKeyMap
        );

        await tokenContract.mintWithProof(
          user2,
          mintAmount,
          dummyProof,
          dummyVkey,
          vKeyMap
        );
      });
      await tx.prove();
      await tx.sign([user1.key, tokenAdmin.key]).send().wait();
    });
  });

  // SLV = Side-Loaded Verification
  describe('Transfer: SLV disabled', () => {
    it('should do a transfer from user2 to user3', async () => {
      const transferAmount = UInt64.from(100);
      await testTransferTx(user2, user3, transferAmount, [user2.key]);
    });

    it('should do a transfer from user2 to user3 with transferSideloadDisabled', async () => {
      const transferAmount = UInt64.from(100);
      await testTransferSideloadDisabledTx(user2, user3, transferAmount, [
        user2.key,
      ]);
    });

    it('should reject a transaction not signed by the token holder', async () => {
      const transferAmount = UInt64.from(100);
      const expectedErrorMessage =
        TEST_ERROR_MESSAGES.INVALID_SIGNATURE_FEE_PAYER;
      await testTransferTx(
        user1,
        user3,
        transferAmount,
        [user3.key],
        expectedErrorMessage
      );
    });

    it('should reject a transaction not signed by the token holder with transferSideloadDisabled', async () => {
      const transferAmount = UInt64.from(100);
      const expectedErrorMessage =
        'Check signature: Invalid signature on fee payer for key';
      await testTransferSideloadDisabledTx(
        user1,
        user3,
        transferAmount,
        [user3.key],
        expectedErrorMessage
      );
    });

    it("Should prevent transfers from account that's tracking circulation", async () => {
      const transferAmount = UInt64.from(100);
      const expectedErrorMessage =
        FungibleTokenErrors.noTransferFromCirculation;
      await testTransferTx(
        tokenA,
        user3,
        transferAmount,
        [user3.key],
        expectedErrorMessage
      );
    });

    it("Should prevent transfers from account that's tracking circulation with transferSideloadDisabled", async () => {
      const transferAmount = UInt64.from(100);
      const expectedErrorMessage =
        FungibleTokenErrors.noTransferFromCirculation;
      await testTransferSideloadDisabledTx(
        tokenA,
        user3,
        transferAmount,
        [user3.key],
        expectedErrorMessage
      );
    });

    it("Should prevent transfers to account that's tracking circulation", async () => {
      const transferAmount = UInt64.from(100);
      const expectedErrorMessage =
        FungibleTokenErrors.noTransferFromCirculation;
      await testTransferTx(
        user1,
        tokenA,
        transferAmount,
        [user3.key],
        expectedErrorMessage
      );
    });

    it("Should prevent transfers to account that's tracking circulation with transferSideloadDisabled", async () => {
      const transferAmount = UInt64.from(100);
      const expectedErrorMessage =
        FungibleTokenErrors.noTransferFromCirculation;
      await testTransferSideloadDisabledTx(
        user1,
        tokenA,
        transferAmount,
        [user3.key],
        expectedErrorMessage
      );
    });
  });

  describe('Update Transfer Dynamic Proof Config', () => {
    it('should reject transferDynamicProofConfig update when unauthorized by the admin', async () => {
      try {
        let transferDynamicProofConfig = TransferDynamicProofConfig.default;
        transferDynamicProofConfig.shouldVerify = Bool(true);

        const updateTransferDynamicProofConfigTx = await Mina.transaction(
          { sender: user2, fee },
          async () => {
            await tokenContract.updateTransferDynamicProofConfig(
              transferDynamicProofConfig
            );
          }
        );
        await updateTransferDynamicProofConfigTx.prove();
        await updateTransferDynamicProofConfigTx
          .sign([user2.key])
          .send()
          .wait();
      } catch (error: unknown) {
        const expectedErrorMessage =
          'the required authorization was not provided or is invalid';
        expect((error as Error).message).toContain(expectedErrorMessage);
      }
    });

    it('update transfer dynamic proof config: enable side-loaded verification', async () => {
      let transferDynamicProofConfig = TransferDynamicProofConfig.default;
      transferDynamicProofConfig.shouldVerify = Bool(true);

      const updateTransferDynamicProofConfigTx = await Mina.transaction(
        { sender: user2, fee },
        async () => {
          await tokenContract.updateTransferDynamicProofConfig(
            transferDynamicProofConfig
          );
        }
      );
      await updateTransferDynamicProofConfigTx.prove();
      await updateTransferDynamicProofConfigTx
        .sign([user2.key, tokenAdmin.key])
        .send()
        .wait();
    });
  });

  describe('Update Side-loaded vKey Hash', () => {
    it('should reject updating side-loaded vKey hash: unauthorized by the admin', async () => {
      const expectedErrorMessage =
        'the required authorization was not provided or is invalid.';
      await updateSLVkeyHashTx(
        user1,
        programVkey,
        vKeyMap,
        OperationKeys.Transfer,
        [user1.key],
        expectedErrorMessage
      );
    });

    it('should reject updating side-loaded vKey hash: invalid operationKey', async () => {
      const expectedErrorMessage = FungibleTokenErrors.invalidOperationKey;
      await updateSLVkeyHashTx(
        user1,
        programVkey,
        vKeyMap,
        Field(13),
        [user1.key, tokenAdmin.key],
        expectedErrorMessage
      );
    });

    it('should reject updating side-loaded vKey hash: non-compliant vKeyMap', async () => {
      let tamperedVKeyMap = vKeyMap.clone();
      tamperedVKeyMap.insert(13n, Field.random());

      const expectedErrorMessage = FungibleTokenErrors.vKeyMapOutOfSync;
      await updateSLVkeyHashTx(
        user1,
        programVkey,
        tamperedVKeyMap,
        OperationKeys.Transfer,
        [user1.key, tokenAdmin.key],
        expectedErrorMessage
      );
    });

    it('should reject transfer if vKeyHash was never updated', async () => {
      const expectedErrorMessage = FungibleTokenErrors.missingVKeyForOperation;

      await testTransferSLTx(
        user2,
        user3,
        UInt64.from(150),
        [user2.key],
        dummyProof,
        dummyVkey,
        vKeyMap,
        expectedErrorMessage
      );
    });

    it('should update the side-loaded vKey hash for transfers', async () => {
      await updateSLVkeyHashTx(
        user1,
        programVkey,
        vKeyMap,
        OperationKeys.Transfer,
        [user1.key, tokenAdmin.key]
      );
      vKeyMap.set(OperationKeys.Transfer, programVkey.hash);
      expect(tokenContract.vKeyMapRoot.get()).toEqual(vKeyMap.root);
    });
  });

  describe('Transfer: SLV enabled', () => {
    it('should reject transfer given a non-compliant vKeyMap', async () => {
      let tamperedVKeyMap = vKeyMap.clone();
      tamperedVKeyMap.insert(6n, Field.random());

      const expectedErrorMessage = FungibleTokenErrors.vKeyMapOutOfSync;

      await testTransferSLTx(
        user2,
        user3,
        UInt64.from(50),
        [user2.key],
        dummyProof,
        dummyVkey,
        tamperedVKeyMap,
        expectedErrorMessage
      );
    });

    it('should reject transferSideloadDisabled when side-loading is enabled', async () => {
      const transferAmount = UInt64.from(100);
      const expectedErrorMessage =
        FungibleTokenErrors.noPermissionForSideloadDisabledOperation;
      await testTransferSideloadDisabledTx(
        user2,
        user3,
        transferAmount,
        [user2.key],
        expectedErrorMessage
      );
    });

    it('should reject transfer given a non-compliant vKey hash', async () => {
      const expectedErrorMessage = FungibleTokenErrors.invalidSideLoadedVKey;

      await testTransferSLTx(
        user2,
        user1,
        UInt64.from(150),
        [user2.key],
        dummyProof,
        dummyVkey,
        vKeyMap,
        expectedErrorMessage
      );
    });

    //! only passes when `proofsEnabled=true`
    (!proofsEnabled ? test.skip : it)(
      'should reject transfer given an invalid proof',
      async () => {
        await program2.compile();
        const transferAmount = UInt64.from(150);
        const invalidProof = await generateDynamicProof2(
          tokenContract.deriveTokenId(),
          user1
        );

        const expectedErrorMessage = TEST_ERROR_MESSAGES.CONSTRAINT_UNSATISFIED;
        await testTransferSLTx(
          user1,
          deployer,
          transferAmount,
          [user1.key],
          invalidProof,
          programVkey,
          vKeyMap,
          expectedErrorMessage
        );
      }
    );

    it('should transfer given a valid proof', async () => {
      const dynamicProof = await generateDynamicProof(
        tokenContract.deriveTokenId(),
        user2
      );

      const transferAmount = UInt64.from(150);
      await testTransferSLTx(
        user2,
        user1,
        transferAmount,
        [user2.key],
        dynamicProof,
        programVkey,
        vKeyMap
      );
    });

    it('should reject transfer for a non-compliant proof recipient', async () => {
      const dynamicProof = await generateDynamicProof(
        tokenContract.deriveTokenId(),
        user2
      );

      const transferAmount = UInt64.from(150);
      const expectedErrorMessage = FungibleTokenErrors.recipientMismatch;
      await testTransferSLTx(
        user1,
        user3,
        transferAmount,
        [user1.key],
        dynamicProof,
        programVkey,
        vKeyMap,
        expectedErrorMessage
      );
    });

    it('should reject transfer given an invalid proof requireTokenIdMatch precondition', async () => {
      const dynamicProof = await generateDynamicProof(Field(1), user1);

      const transferAmount = UInt64.from(150);
      const expectedErrorMessage = FungibleTokenErrors.tokenIdMismatch;
      await testTransferSLTx(
        user1,
        user3,
        transferAmount,
        [user1.key],
        dynamicProof,
        programVkey,
        vKeyMap,
        expectedErrorMessage
      );
    });

    it('should reject transfer given an invalid proof requireMinaBalanceMatch precondition', async () => {
      const dynamicProof = await generateDynamicProof(
        tokenContract.deriveTokenId(),
        user1
      );

      const sendMinaTx = await Mina.transaction(
        { sender: user1, fee },
        async () => {
          const sendUpdate = AccountUpdate.createSigned(user1);
          sendUpdate.send({
            to: deployer,
            amount: UInt64.from(1e9),
          });
        }
      );
      sendMinaTx.prove();
      sendMinaTx.sign([user1.key]).send().wait();

      const transferAmount = UInt64.from(150);
      const expectedErrorMessage = FungibleTokenErrors.minaBalanceMismatch;
      await testTransferSLTx(
        user1,
        user3,
        transferAmount,
        [user1.key],
        dynamicProof,
        programVkey,
        vKeyMap,
        expectedErrorMessage
      );
    });

    it('should reject transfer given an invalid proof requireCustomTokenBalanceMatch precondition', async () => {
      const dynamicProof = await generateDynamicProof(
        tokenContract.deriveTokenId(),
        user2
      );

      // user1 pays for tx fees to not get a "mina account balance mismatch" error
      // we burn tokens for user2 to change the custom token balance and test the precondition
      const burnTx = await Mina.transaction(
        { sender: user1, fee },
        async () => {
          await tokenContract.burnWithProof(
            user2,
            UInt64.from(150),
            dynamicProof,
            programVkey,
            vKeyMap
          );
        }
      );
      await burnTx.prove();
      await burnTx.sign([user1.key, user2.key]).send().wait();

      const transferAmount = UInt64.from(150);
      const expectedErrorMessage =
        FungibleTokenErrors.customTokenBalanceMismatch;
      await testTransferSLTx(
        user2,
        user3,
        transferAmount,
        [user2.key],
        dynamicProof,
        programVkey,
        vKeyMap,
        expectedErrorMessage
      );
    });

    it('should reject transfer given an invalid proof requireMinaNonceMatch precondition', async () => {
      const dynamicProof = await generateDynamicProof(
        tokenContract.deriveTokenId(),
        user1
      );

      // user1 pays for tx fees to increase the nonce of his mina account
      // user2 sends the fee amount to user1 to conserve the balance of the mina account
      const sendTx = await Mina.transaction(
        { sender: user1, fee },
        async () => {
          const sendUpdate = AccountUpdate.createSigned(user2);
          sendUpdate.send({
            to: user1,
            amount: fee,
          });
        }
      );

      await sendTx.prove();
      await sendTx.sign([user1.key, user2.key]).send().wait();

      const transferAmount = UInt64.from(150);
      const expectedErrorMessage = FungibleTokenErrors.minaNonceMismatch;
      await testTransferSLTx(
        user1,
        user3,
        transferAmount,
        [user1.key],
        dynamicProof,
        programVkey,
        vKeyMap,
        expectedErrorMessage
      );
    });
  });
});<|MERGE_RESOLUTION|>--- conflicted
+++ resolved
@@ -9,15 +9,11 @@
   UInt8,
   VerificationKey,
 } from 'o1js';
-<<<<<<< HEAD
 import {
   FungibleToken,
   FungibleTokenErrors,
   VKeyMerkleMap,
-} from '../NewTokenStandard.js';
-=======
-import { FungibleToken, VKeyMerkleMap } from '../FungibleTokenStandard.js';
->>>>>>> 7f032f15
+} from '../FungibleTokenStandard.js';
 import {
   MintConfig,
   MintParams,
