--- conflicted
+++ resolved
@@ -119,7 +119,6 @@
       });
       await updateVkeyTx.prove();
       await updateVkeyTx.sign(signers).send().wait();
-<<<<<<< HEAD
 
       if (expectedErrorMessage)
         throw new Error('Test should have failed but didnt!');
@@ -171,624 +170,6 @@
     try {
       const userBalanceBefore = await tokenContract.getBalanceOf(user);
       const tx = await Mina.transaction({ sender: user, fee }, async () => {
-        AccountUpdate.fundNewAccount(user, numberOfAccounts);
-        await tokenContract.burn(user, burnAmount);
-      });
-      await tx.prove();
-      await tx.sign(signers).send().wait();
-
-      const userBalanceAfter = await tokenContract.getBalanceOf(user);
-      expect(userBalanceAfter).toEqual(userBalanceBefore.sub(burnAmount));
-
-      if (expectedErrorMessage)
-        throw new Error('Test should have failed but didnt!');
-    } catch (error: unknown) {
-      expect((error as Error).message).toContain(expectedErrorMessage);
-    }
-  }
-
-  describe('Contract Deployment and Initialization', () => {
-    it('should deploy token contract successfully', async () => {
-      const tx = await Mina.transaction({ sender: deployer, fee }, async () => {
-        AccountUpdate.fundNewAccount(deployer);
-
-        await tokenContract.deploy({
-          symbol: 'tokA',
-          src: 'https://github.com/o1-labs-XT/fungible-token-contract',
-        });
-      });
-
-      tx.sign([deployer.key, tokenA.key]);
-
-      await tx.prove();
-      await tx.send();
-    });
-
-    it('should initialize token contract successfully', async () => {
-      const tx = await Mina.transaction({ sender: deployer, fee }, async () => {
-        AccountUpdate.fundNewAccount(deployer);
-        await tokenContract.initialize(
-          tokenAdmin,
-          UInt8.from(9),
-          MintConfig.default,
-          mintParams,
-          BurnConfig.default,
-          burnParams,
-          MintDynamicProofConfig.default,
-          BurnDynamicProofConfig.default,
-          TransferDynamicProofConfig.default,
-          UpdatesDynamicProofConfig.default
-        );
-      });
-      await tx.prove();
-      await tx.sign([deployer.key, tokenA.key]).send();
-    });
-
-    it('should return all configs after initialization', async () => {
-      const configs = await tokenContract.getAllConfigs();
-
-      expect(configs).toHaveLength(4);
-      expect(configs[0]).toBeInstanceOf(Field);
-      expect(configs[1]).toBeInstanceOf(Field);
-      expect(configs[2]).toBeInstanceOf(Field);
-      expect(configs[3]).toBeInstanceOf(Field);
-
-      const [packedAmountConfigs, packedMintParams, packedBurnParams] = configs;
-
-      const mintConfig = MintConfig.unpack(packedAmountConfigs);
-      const burnConfig = BurnConfig.unpack(packedAmountConfigs);
-      const unpackedMintParams = MintParams.unpack(packedMintParams);
-      const unpackedBurnParams = BurnParams.unpack(packedBurnParams);
-
-      expect(mintConfig.unauthorized).toEqual(Bool(false));
-      expect(mintConfig.fixedAmount).toEqual(Bool(false));
-      expect(mintConfig.rangedAmount).toEqual(Bool(true));
-
-      expect(burnConfig.unauthorized).toEqual(Bool(true));
-      expect(burnConfig.fixedAmount).toEqual(Bool(false));
-      expect(burnConfig.rangedAmount).toEqual(Bool(true));
-
-      expect(unpackedMintParams.minAmount).toEqual(mintParams.minAmount);
-      expect(unpackedMintParams.maxAmount).toEqual(mintParams.maxAmount);
-      expect(unpackedBurnParams.minAmount).toEqual(burnParams.minAmount);
-      expect(unpackedBurnParams.maxAmount).toEqual(burnParams.maxAmount);
-    });
-
-    it('should mint for user1 and user2', async () => {
-      const mintAmount = UInt64.from(1000);
-      const tx = await Mina.transaction({ sender: user1, fee }, async () => {
-        AccountUpdate.fundNewAccount(user1, 3);
-        await tokenContract.mintWithProof(
-          user1,
-          mintAmount,
-          dummyProof,
-          dummyVkey,
-          vKeyMap
-        );
-
-        await tokenContract.mintWithProof(
-          user2,
-          mintAmount,
-          dummyProof,
-          dummyVkey,
-          vKeyMap
-        );
-      });
-      await tx.prove();
-      await tx.sign([user1.key, tokenAdmin.key]).send().wait();
-    });
-  });
-
-  describe('Burn Operations - Default Config (Unauthorized/Ranged)', () => {
-    it('should allow burning without authorization', async () => {
-      await testBurnTx(user2, UInt64.from(100), [user2.key], undefined, 0);
-    });
-
-    it('should allow burning without authorization using sideload-disabled method', async () => {
-      await testBurnSideloadDisabledTx(
-        user2,
-        UInt64.from(100),
-        [user2.key],
-        undefined,
-        0
-      );
-    });
-
-    it('should burn amount within valid range: user', async () => {
-      await testBurnTx(user1, UInt64.from(50), [user1.key], undefined, 0);
-    });
-
-    it('should burn amount within valid range using sideload-disabled method', async () => {
-      await testBurnSideloadDisabledTx(
-        user1,
-        UInt64.from(50),
-        [user1.key],
-        undefined,
-        0
-      );
-    });
-
-    it('should reject burning amount outside valid range', async () => {
-      await testBurnTx(
-        user1,
-        UInt64.from(700),
-        [user1.key],
-        FungibleTokenErrors.noPermissionToBurn
-      );
-    });
-
-    it('should reject burning amount outside valid range using sideload-disabled method', async () => {
-      await testBurnSideloadDisabledTx(
-        user1,
-        UInt64.from(700),
-        [user1.key],
-        FungibleTokenErrors.noPermissionToBurn
-      );
-    });
-
-    it('should reject burning amount outside valid range using sideload-disabled method', async () => {
-      await testBurnSideloadDisabledTx(
-        user1,
-        UInt64.from(700),
-        [user1.key],
-        FungibleTokenErrors.noPermissionToBurn
-      );
-    });
-
-    it('should reject burning from circulating supply account', async () => {
-      const expectedErrorMessage =
-        FungibleTokenErrors.noTransferFromCirculation;
-      try {
-        const tx = await Mina.transaction({ sender: user2, fee }, async () => {
-          AccountUpdate.fundNewAccount(user2, 2);
-          await tokenContract.burnWithProof(
-            tokenContract.address,
-            UInt64.from(100),
-            dummyProof,
-            dummyVkey,
-            vKeyMap
-          );
-        });
-        await tx.prove();
-        await tx.sign([user2.key]).send().wait();
-
-        throw new Error('Test should have failed but didnt!');
-      } catch (error: unknown) {
-        expect((error as Error).message).toContain(expectedErrorMessage);
-      }
-    });
-
-    it('should reject burning from circulating supply account using sideload-disabled method', async () => {
-      await testBurnSideloadDisabledTx(
-        tokenContract.address,
-        UInt64.from(100),
-        [user2.key],
-        FungibleTokenErrors.noTransferFromCirculation
-      );
-    });
-  });
-
-  describe('Burn Config Updates - Unauthorized/Fixed Mode', () => {
-    it('should reject burn config update when both range and fixed burn are enabled', async () => {
-      const burnConfig = new BurnConfig({
-        unauthorized: Bool(true),
-        fixedAmount: Bool(true),
-        rangedAmount: Bool(true),
-      });
-
-      const expectedErrorMessage = ConfigErrors.invalidConfigValidation;
-      await updateBurnConfigTx(
-        user1,
-        burnConfig,
-        [user1.key, tokenAdmin.key],
-        expectedErrorMessage
-      );
-    });
-
-    //! should test authorized burns
-    it('should reject burn config update when unauthorized by admin', async () => {
-      const burnConfig = new BurnConfig({
-        unauthorized: Bool(true),
-        fixedAmount: Bool(true),
-        rangedAmount: Bool(false),
-      });
-
-      const expectedErrorMessage =
-        TEST_ERROR_MESSAGES.NO_AUTHORIZATION_PROVIDED;
-      await updateBurnConfigTx(
-        user2,
-        burnConfig,
-        [user2.key],
-        expectedErrorMessage
-      );
-    });
-
-    it('should update packed burnConfig', async () => {
-      const burnConfig = new BurnConfig({
-        unauthorized: Bool(false),
-        fixedAmount: Bool(false),
-        rangedAmount: Bool(true),
-      });
-
-      await updateBurnConfigTx(user2, burnConfig, [user2.key, tokenAdmin.key]);
-    });
-
-    it('should reflect burn config updates in getAllConfigs()', async () => {
-      const configsBefore = await tokenContract.getAllConfigs();
-
-      const newBurnConfig = new BurnConfig({
-        unauthorized: Bool(true),
-        fixedAmount: Bool(true),
-        rangedAmount: Bool(false),
-      });
-
-      await updateBurnConfigTx(user2, newBurnConfig, [
-        user2.key,
-        tokenAdmin.key,
-      ]);
-
-      const configsAfter = await tokenContract.getAllConfigs();
-
-      expect(configsAfter[0]).not.toEqual(configsBefore[0]); // packedAmountConfigs
-      expect(configsAfter[1]).toEqual(configsBefore[1]); // packedMintParams
-      expect(configsAfter[2]).toEqual(configsBefore[2]); // packedBurnParams
-      expect(configsAfter[3]).toEqual(configsBefore[3]); // packedDynamicProofConfigs
-
-      const updatedBurnConfig = BurnConfig.unpack(configsAfter[0]);
-      expect(updatedBurnConfig.unauthorized).toEqual(Bool(true));
-      expect(updatedBurnConfig.fixedAmount).toEqual(Bool(true));
-      expect(updatedBurnConfig.rangedAmount).toEqual(Bool(false));
-    });
-
-    it('should update burn fixedAmount config via field-specific function', async () => {
-      const packedConfigsBefore = tokenContract.packedAmountConfigs.get();
-      const burnConfigBefore = BurnConfig.unpack(packedConfigsBefore);
-      const originalUnauthorized = burnConfigBefore.unauthorized;
-
-      const newFixedAmountValue = Bool(true);
-      await updateBurnConfigPropertyTx(
-        user2,
-        CONFIG_PROPERTIES.FIXED_AMOUNT,
-        newFixedAmountValue,
-        [user2.key, tokenAdmin.key]
-      );
-
-      const packedConfigsAfter = tokenContract.packedAmountConfigs.get();
-      const burnConfigAfter = BurnConfig.unpack(packedConfigsAfter);
-
-      expect(burnConfigAfter.fixedAmount).toEqual(newFixedAmountValue);
-      expect(burnConfigAfter.unauthorized).toEqual(originalUnauthorized);
-      expect(burnConfigAfter.rangedAmount).toEqual(newFixedAmountValue.not());
-    });
-
-    it('should reject burn fixed amount config update via field-specific function when unauthorized by admin', async () => {
-      const packedConfigsBefore = tokenContract.packedAmountConfigs.get();
-      const burnConfigBefore = BurnConfig.unpack(packedConfigsBefore);
-      const originalFixedAmount = burnConfigBefore.fixedAmount;
-      const originalRangedAmount = burnConfigBefore.rangedAmount;
-      const originalUnauthorized = burnConfigBefore.unauthorized;
-
-      const attemptFixedAmountValue = Bool(true);
-      const expectedErrorMessage =
-        TEST_ERROR_MESSAGES.NO_AUTHORIZATION_PROVIDED;
-
-      await updateBurnConfigPropertyTx(
-        user2,
-        CONFIG_PROPERTIES.FIXED_AMOUNT,
-        attemptFixedAmountValue,
-        [user2.key],
-        expectedErrorMessage
-      );
-
-      const packedConfigsAfter = tokenContract.packedAmountConfigs.get();
-      const burnConfigAfter = BurnConfig.unpack(packedConfigsAfter);
-
-      expect(burnConfigAfter.fixedAmount).toEqual(originalFixedAmount);
-      expect(burnConfigAfter.rangedAmount).toEqual(originalRangedAmount);
-      expect(burnConfigAfter.unauthorized).toEqual(originalUnauthorized);
-    });
-
-    it('should update burn ranged amount config via field-specific function', async () => {
-      const packedConfigsBefore = tokenContract.packedAmountConfigs.get();
-      const burnConfigBefore = BurnConfig.unpack(packedConfigsBefore);
-      const originalUnauthorized = burnConfigBefore.unauthorized;
-      const newRangedAmountValue = Bool(false);
-      await updateBurnConfigPropertyTx(
-        user2,
-        CONFIG_PROPERTIES.RANGED_AMOUNT,
-        newRangedAmountValue,
-        [user2.key, tokenAdmin.key]
-      );
-
-      const packedConfigsAfter = tokenContract.packedAmountConfigs.get();
-      const burnConfigAfter = BurnConfig.unpack(packedConfigsAfter);
-
-      expect(burnConfigAfter.rangedAmount).toEqual(newRangedAmountValue);
-      expect(burnConfigAfter.fixedAmount).toEqual(newRangedAmountValue.not());
-      expect(burnConfigAfter.unauthorized).toEqual(originalUnauthorized);
-    });
-
-    it('should reject rangedAmount config update via field-specific function when unauthorized by admin', async () => {
-      const packedConfigsBefore = tokenContract.packedAmountConfigs.get();
-      const burnConfigBefore = BurnConfig.unpack(packedConfigsBefore);
-      const originalFixedAmount = burnConfigBefore.fixedAmount;
-      const originalRangedAmount = burnConfigBefore.rangedAmount;
-      const originalUnauthorized = burnConfigBefore.unauthorized;
-
-      const attemptRangedAmountValue = Bool(true);
-      const expectedErrorMessage =
-        TEST_ERROR_MESSAGES.NO_AUTHORIZATION_PROVIDED;
-
-      await updateBurnConfigPropertyTx(
-        user2,
-        CONFIG_PROPERTIES.RANGED_AMOUNT,
-        attemptRangedAmountValue,
-        [user2.key],
-        expectedErrorMessage
-      );
-
-      const packedConfigsAfter = tokenContract.packedAmountConfigs.get();
-      const burnConfigAfter = BurnConfig.unpack(packedConfigsAfter);
-
-      expect(burnConfigAfter.rangedAmount).toEqual(originalRangedAmount);
-      expect(burnConfigAfter.fixedAmount).toEqual(originalFixedAmount);
-      expect(burnConfigAfter.unauthorized).toEqual(originalUnauthorized);
-    });
-
-    it('should update burn unauthorized config via field-specific function', async () => {
-      const packedConfigsBefore = tokenContract.packedAmountConfigs.get();
-      const burnConfigBefore = BurnConfig.unpack(packedConfigsBefore);
-      const originalFixedAmount = burnConfigBefore.fixedAmount;
-      const originalRangedAmount = burnConfigBefore.rangedAmount;
-
-      const newUnauthorizedValue = Bool(true);
-      await updateBurnConfigPropertyTx(
-        user2,
-        CONFIG_PROPERTIES.UNAUTHORIZED,
-        newUnauthorizedValue,
-        [user2.key, tokenAdmin.key]
-      );
-
-      const packedConfigsAfter = tokenContract.packedAmountConfigs.get();
-      const burnConfigAfter = BurnConfig.unpack(packedConfigsAfter);
-
-      expect(burnConfigAfter.unauthorized).toEqual(newUnauthorizedValue);
-      expect(burnConfigAfter.fixedAmount).toEqual(originalFixedAmount);
-      expect(burnConfigAfter.rangedAmount).toEqual(originalRangedAmount);
-    });
-
-    it('should reject unauthorized config update via field-specific function when unauthorized by admin', async () => {
-      const packedConfigsBefore = tokenContract.packedAmountConfigs.get();
-      const burnConfigBefore = BurnConfig.unpack(packedConfigsBefore);
-      const originalFixedAmount = burnConfigBefore.fixedAmount;
-      const originalRangedAmount = burnConfigBefore.rangedAmount;
-      const originalUnauthorized = burnConfigBefore.unauthorized;
-
-      const attemptUnauthorizedValue = Bool(false);
-      const expectedErrorMessage =
-        TEST_ERROR_MESSAGES.NO_AUTHORIZATION_PROVIDED;
-
-      await updateBurnConfigPropertyTx(
-        user2,
-        CONFIG_PROPERTIES.UNAUTHORIZED,
-        attemptUnauthorizedValue,
-        [user2.key],
-        expectedErrorMessage
-      );
-
-      const packedConfigsAfter = tokenContract.packedAmountConfigs.get();
-      const burnConfigAfter = BurnConfig.unpack(packedConfigsAfter);
-
-      expect(burnConfigAfter.unauthorized).toEqual(originalUnauthorized);
-      expect(burnConfigAfter.fixedAmount).toEqual(originalFixedAmount);
-      expect(burnConfigAfter.rangedAmount).toEqual(originalRangedAmount);
-    });
-  });
-
-  describe('Burn Parameter Updates', () => {
-    it('should reject burn params update with invalid range', async () => {
-      burnParams = new BurnParams({
-        fixedAmount: UInt64.from(300),
-        minAmount: UInt64.from(100),
-        maxAmount: UInt64.from(50),
-      });
-
-      const expectedErrorMessage = ConfigErrors.invalidAmountRange;
-      await updateBurnParamsTx(
-        user2,
-        burnParams,
-        [user2.key, tokenAdmin.key],
-        expectedErrorMessage
-      );
-    });
-
-    it('should reject burn params update when unauthorized by admin', async () => {
-      burnParams = new BurnParams({
-        fixedAmount: UInt64.from(100),
-        minAmount: UInt64.from(50),
-        maxAmount: UInt64.from(600),
-      });
-
-      const expectedErrorMessage =
-        TEST_ERROR_MESSAGES.NO_AUTHORIZATION_PROVIDED;
-      await updateBurnParamsTx(
-        user1,
-        burnParams,
-        [user1.key],
-        expectedErrorMessage
-      );
-    });
-
-    it('should update packed burnParams', async () => {
-      await updateBurnParamsTx(user1, burnParams, [user1.key, tokenAdmin.key]);
-    });
-
-    it('should reflect burn params updates in getAllConfigs()', async () => {
-      const configsBefore = await tokenContract.getAllConfigs();
-
-      const newBurnParams = new BurnParams({
-        fixedAmount: UInt64.from(300),
-        minAmount: UInt64.from(100),
-        maxAmount: UInt64.from(800),
-      });
-
-      await updateBurnParamsTx(user1, newBurnParams, [
-        user1.key,
-        tokenAdmin.key,
-      ]);
-
-      const configsAfter = await tokenContract.getAllConfigs();
-      expect(configsAfter[0]).toEqual(configsBefore[0]); // packedAmountConfigs
-      expect(configsAfter[1]).toEqual(configsBefore[1]); // packedMintParams
-      expect(configsAfter[2]).not.toEqual(configsBefore[2]); // packedBurnParams
-      expect(configsAfter[3]).toEqual(configsBefore[3]); // packedDynamicProofConfigs
-
-      const updatedBurnParams = BurnParams.unpack(configsAfter[2]);
-      expect(updatedBurnParams.fixedAmount).toEqual(newBurnParams.fixedAmount);
-      expect(updatedBurnParams.minAmount).toEqual(newBurnParams.minAmount);
-      expect(updatedBurnParams.maxAmount).toEqual(newBurnParams.maxAmount);
-    });
-
-    it('should update burn fixed amount via field-specific function', async () => {
-      const paramsBeforeUpdate = BurnParams.unpack(
-        tokenContract.packedBurnParams.get()
-      );
-      const originalMinAmount = paramsBeforeUpdate.minAmount;
-      const originalMaxAmount = paramsBeforeUpdate.maxAmount;
-
-      const newFixedAmount = UInt64.from(150);
-      await updateBurnParamsPropertyTx(
-        user1,
-        PARAMS_PROPERTIES.FIXED_AMOUNT,
-        newFixedAmount,
-        [user1.key, tokenAdmin.key]
-      );
-
-      const paramsAfterUpdate = BurnParams.unpack(
-        tokenContract.packedBurnParams.get()
-      );
-      expect(paramsAfterUpdate.fixedAmount).toEqual(newFixedAmount);
-      expect(paramsAfterUpdate.minAmount).toEqual(originalMinAmount);
-      expect(paramsAfterUpdate.maxAmount).toEqual(originalMaxAmount);
-    });
-
-    it('should reject burn fixed amount update via field-specific function when unauthorized by admin', async () => {
-      const paramsBeforeAttempt = BurnParams.unpack(
-        tokenContract.packedBurnParams.get()
-      );
-      const fixedAmountBeforeAttempt = paramsBeforeAttempt.fixedAmount;
-      const minAmountBeforeAttempt = paramsBeforeAttempt.minAmount;
-      const maxAmountBeforeAttempt = paramsBeforeAttempt.maxAmount;
-
-      const newFixedAmountAttempt = UInt64.from(750);
-      const expectedErrorMessage =
-        TEST_ERROR_MESSAGES.NO_AUTHORIZATION_PROVIDED;
-
-      await updateBurnParamsPropertyTx(
-        user1,
-        PARAMS_PROPERTIES.FIXED_AMOUNT,
-        newFixedAmountAttempt,
-        [user1.key],
-        expectedErrorMessage
-      );
-
-      const paramsAfterFailedUpdate = BurnParams.unpack(
-        tokenContract.packedBurnParams.get()
-      );
-      expect(paramsAfterFailedUpdate.fixedAmount).toEqual(
-        fixedAmountBeforeAttempt
-      );
-      expect(paramsAfterFailedUpdate.minAmount).toEqual(minAmountBeforeAttempt);
-      expect(paramsAfterFailedUpdate.maxAmount).toEqual(maxAmountBeforeAttempt);
-    });
-
-    it('should update burn min amount via field-specific function', async () => {
-      const paramsBeforeUpdate = BurnParams.unpack(
-        tokenContract.packedBurnParams.get()
-      );
-      const originalFixedAmount = paramsBeforeUpdate.fixedAmount;
-      const originalMaxAmount = paramsBeforeUpdate.maxAmount;
-
-      const newMinAmount = UInt64.from(100);
-      await updateBurnParamsPropertyTx(
-        user1,
-        PARAMS_PROPERTIES.MIN_AMOUNT,
-        newMinAmount,
-        [user1.key, tokenAdmin.key]
-      );
-
-      const paramsAfterUpdate = BurnParams.unpack(
-        tokenContract.packedBurnParams.get()
-      );
-      expect(paramsAfterUpdate.minAmount).toEqual(newMinAmount);
-      expect(paramsAfterUpdate.fixedAmount).toEqual(originalFixedAmount);
-      expect(paramsAfterUpdate.maxAmount).toEqual(originalMaxAmount);
-    });
-
-    it('should reject burn min amount update via field-specific function when unauthorized by admin', async () => {
-      const paramsBeforeAttempt = BurnParams.unpack(
-        tokenContract.packedBurnParams.get()
-      );
-      const originalFixedAmount = paramsBeforeAttempt.fixedAmount;
-      const originalMinAmount = paramsBeforeAttempt.minAmount;
-      const originalMaxAmount = paramsBeforeAttempt.maxAmount;
-
-      const newMinAmountAttempt = UInt64.from(150);
-      const expectedErrorMessage =
-        TEST_ERROR_MESSAGES.NO_AUTHORIZATION_PROVIDED;
-=======
->>>>>>> 8e0a3ba1
-
-      if (expectedErrorMessage)
-        throw new Error('Test should have failed but didnt!');
-    } catch (error: unknown) {
-      expect((error as Error).message).toContain(expectedErrorMessage);
-    }
-  }
-
-  async function testBurnSLTx(
-    user: PublicKey,
-    burnAmount: UInt64,
-    signers: PrivateKey[],
-    proof?: SideloadedProof,
-    vKey?: VerificationKey,
-    vKeyMerkleMap?: VKeyMerkleMap,
-    expectedErrorMessage?: string
-  ) {
-    try {
-      const userBalanceBefore = await tokenContract.getBalanceOf(user);
-      const tx = await Mina.transaction({ sender: user, fee }, async () => {
-        await tokenContract.burnWithProof(
-          user,
-          burnAmount,
-          proof ?? dummyProof,
-          vKey ?? dummyVkey,
-          vKeyMerkleMap ?? vKeyMap
-        );
-      });
-      await tx.prove();
-      await tx.sign(signers).send().wait();
-
-      const userBalanceAfter = await tokenContract.getBalanceOf(user);
-      expect(userBalanceAfter).toEqual(userBalanceBefore.sub(burnAmount));
-
-      if (expectedErrorMessage)
-        throw new Error('Test should have failed but didnt!');
-    } catch (error: unknown) {
-      expect((error as Error).message).toContain(expectedErrorMessage);
-    }
-  }
-
-  async function testBurnSideloadDisabledTx(
-    user: PublicKey,
-    burnAmount: UInt64,
-    signers: PrivateKey[],
-    expectedErrorMessage?: string,
-    numberOfAccounts = 2
-  ) {
-    try {
-      const userBalanceBefore = await tokenContract.getBalanceOf(user);
-      const tx = await Mina.transaction({ sender: user, fee }, async () => {
         await tokenContract.burn(user, burnAmount);
       });
       await tx.prove();
