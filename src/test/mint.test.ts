import {
  AccountUpdate,
  Bool,
  Field,
  Mina,
  PrivateKey,
  PublicKey,
  UInt64,
  UInt8,
  VerificationKey,
} from 'o1js';
import {
  FungibleToken,
  FungibleTokenErrors,
  VKeyMerkleMap,
} from '../FungibleTokenContract.js';
import {
  MintDynamicProofConfig,
  BurnDynamicProofConfig,
  TransferDynamicProofConfig,
  UpdatesDynamicProofConfig,
  OperationKeys,
<<<<<<< HEAD
  ConfigErrors,
  ParameterTypes,
  FlagTypes,
} from '../configs.js';
=======
} from '../lib/configs.js';
>>>>>>> 8e0a3ba1
import {
  program,
  generateDummyDynamicProof,
  generateDynamicProof,
  generateDynamicProof2,
  SideloadedProof,
  program2,
} from '../examples/side-loaded/program.eg.js';
import { TEST_ERROR_MESSAGES } from './constants.js';

const proofsEnabled = false;

describe('Fungible Token - Mint Tests', () => {
  let tokenAdmin: Mina.TestPublicKey, tokenA: Mina.TestPublicKey;

  let fee: number,
    tokenContract: FungibleToken,
    vKeyMap: VKeyMerkleMap,
    dummyVkey: VerificationKey,
    dummyProof: SideloadedProof,
    programVkey: VerificationKey,
    deployer: Mina.TestPublicKey,
    user1: Mina.TestPublicKey,
    user2: Mina.TestPublicKey;

  beforeAll(async () => {
    if (proofsEnabled) {
      await FungibleToken.compile();
    }

    const localChain = await Mina.LocalBlockchain({
      proofsEnabled,
      enforceTransactionLimits: false,
    });

    Mina.setActiveInstance(localChain);

    [tokenAdmin, tokenA] = Mina.TestPublicKey.random(7);

    [deployer, user1, user2] = localChain.testAccounts;
    tokenContract = new FungibleToken(tokenA);

    vKeyMap = new VKeyMerkleMap();
    dummyVkey = await VerificationKey.dummy();
    dummyProof = await generateDummyDynamicProof(
      tokenContract.deriveTokenId(),
      user1
    );
    programVkey = (await program.compile()).verificationKey;
    fee = 1e8;
  });

  async function testInitializeTx(
    signers: PrivateKey[],
    expectedErrorMessage?: string
  ) {
    try {
      const tx = await Mina.transaction({ sender: deployer, fee }, async () => {
        AccountUpdate.fundNewAccount(deployer);
        await tokenContract.initialize(
          tokenAdmin,
          UInt8.from(9),
          MintDynamicProofConfig.default,
          BurnDynamicProofConfig.default,
          TransferDynamicProofConfig.default,
          UpdatesDynamicProofConfig.default
        );
      });
      await tx.prove();
      await tx.sign(signers).send();

      if (expectedErrorMessage)
        throw new Error('Test should have failed but didnt!');
    } catch (error: unknown) {
      expect((error as Error).message).toContain(expectedErrorMessage);
    }
  }

  async function testMintSideloadDisabledTx(
    user: PublicKey,
    mintAmount: UInt64,
    signers: PrivateKey[],
    expectedErrorMessage?: string,
    numberOfAccounts = 2
  ) {
    try {
      const userBalanceBefore = await tokenContract.getBalanceOf(user);
      const tx = await Mina.transaction({ sender: user, fee }, async () => {
        AccountUpdate.fundNewAccount(user, numberOfAccounts);
        await tokenContract.mint(user, mintAmount);
      });
      await tx.prove();
      await tx.sign(signers).send().wait();

      const userBalanceAfter = await tokenContract.getBalanceOf(user);
      expect(userBalanceAfter).toEqual(userBalanceBefore.add(mintAmount));

      if (expectedErrorMessage)
        throw new Error('Test should have failed but didnt!');
    } catch (error: unknown) {
      expect((error as Error).message).toContain(expectedErrorMessage);
    }
  }

  async function updateSLVkeyHashTx(
    sender: PublicKey,
    vKey: VerificationKey,
    vKeyMap: VKeyMerkleMap,
    operationKey: Field,
    signers: PrivateKey[],
    expectedErrorMessage?: string
  ) {
    try {
      const updateVkeyTx = await Mina.transaction({ sender, fee }, async () => {
        await tokenContract.updateSideLoadedVKeyHash(
          vKey,
          vKeyMap,
          operationKey
        );
      });
      await updateVkeyTx.prove();
      await updateVkeyTx.sign(signers).send().wait();

      if (expectedErrorMessage)
        throw new Error('Test should have failed but didnt!');
    } catch (error: unknown) {
      expect((error as Error).message).toContain(expectedErrorMessage);
    }
  }

  async function testMintSLTx(
    user: PublicKey,
    mintAmount: UInt64,
    signers: PrivateKey[],
    proof?: SideloadedProof,
    vKey?: VerificationKey,
    vKeyMerkleMap?: VKeyMerkleMap,
    expectedErrorMessage?: string
  ) {
    try {
      const userBalanceBefore = await tokenContract.getBalanceOf(user);
      const tx = await Mina.transaction({ sender: user, fee }, async () => {
        await tokenContract.mintWithProof(
          user,
          mintAmount,
          proof ?? dummyProof,
          vKey ?? dummyVkey,
          vKeyMerkleMap ?? vKeyMap
        );
      });
      await tx.prove();
      await tx.sign(signers).send().wait();

      const userBalanceAfter = await tokenContract.getBalanceOf(user);
      expect(userBalanceAfter).toEqual(userBalanceBefore.add(mintAmount));

      if (expectedErrorMessage)
        throw new Error('Test should have failed but didnt!');
    } catch (error: unknown) {
      expect((error as Error).message).toContain(expectedErrorMessage);
    }
  }

  describe('Contract Deployment and Initialization', () => {
    it('should deploy token contract successfully', async () => {
      const tx = await Mina.transaction({ sender: deployer, fee }, async () => {
        AccountUpdate.fundNewAccount(deployer);

        await tokenContract.deploy({
          symbol: 'tokA',
          src: 'https://github.com/o1-labs-XT/fungible-token-contract',
        });
      });

      tx.sign([deployer.key, tokenA.key]);

      await tx.prove();
      await tx.send();
    });

    it('should initialize token contract successfully', async () => {
      await testInitializeTx([deployer.key, tokenA.key]);
    });
<<<<<<< HEAD

    //! Throws an error because the first `initialize` has set the permissions to impossible
    //! not because of the `provedState` precondition
    it('should prevent calling `initialize()` a second time', async () => {
      const expectedErrorMessage =
        TEST_ERROR_MESSAGES.CANNOT_UPDATE_PERMISSIONS_IMPOSSIBLE;
      await testInitializeTx([deployer.key, tokenA.key], expectedErrorMessage);
    });

    it('should return all configs after initialization', async () => {
      const configs = await tokenContract.getAllConfigs();

      expect(configs).toHaveLength(4);
      expect(configs[0]).toBeInstanceOf(Field);
      expect(configs[1]).toBeInstanceOf(Field);
      expect(configs[2]).toBeInstanceOf(Field);
      expect(configs[3]).toBeInstanceOf(Field);

      const [packedAmountConfigs, packedMintParams, packedBurnParams] = configs;

      const mintConfig = MintConfig.unpack(packedAmountConfigs);
      const burnConfig = BurnConfig.unpack(packedAmountConfigs);
      const unpackedMintParams = MintParams.unpack(packedMintParams);
      const unpackedBurnParams = BurnParams.unpack(packedBurnParams);

      expect(mintConfig.unauthorized).toEqual(Bool(false));
      expect(mintConfig.fixedAmount).toEqual(Bool(false));
      expect(mintConfig.rangedAmount).toEqual(Bool(true));

      expect(burnConfig.unauthorized).toEqual(Bool(true));
      expect(burnConfig.fixedAmount).toEqual(Bool(false));
      expect(burnConfig.rangedAmount).toEqual(Bool(true));

      expect(unpackedMintParams.minAmount).toEqual(mintParams.minAmount);
      expect(unpackedMintParams.maxAmount).toEqual(mintParams.maxAmount);
      expect(unpackedBurnParams.minAmount).toEqual(burnParams.minAmount);
      expect(unpackedBurnParams.maxAmount).toEqual(burnParams.maxAmount);
    });
=======
>>>>>>> 8e0a3ba1
  });

  describe('Mint Operations', () => {
    it('should mint tokens successfully', async () => {
      const mintAmount = UInt64.from(200);
      await testMintSideloadDisabledTx(user1, mintAmount, [
        user1.key,
        tokenAdmin.key,
      ]);
    });

<<<<<<< HEAD
    it('should update fixedAmount config via field-specific function', async () => {
      const packedConfigsBefore = tokenContract.packedAmountConfigs.get();
      const mintConfigBefore = MintConfig.unpack(packedConfigsBefore);
      const originalUnauthorized = mintConfigBefore.unauthorized;

      const newFixedAmountValue = Bool(true);
      await updateMintConfigPropertyTx(
        user2,
        CONFIG_PROPERTIES.FIXED_AMOUNT,
        newFixedAmountValue,
        [user2.key, tokenAdmin.key]
      );

      const packedConfigsAfter = tokenContract.packedAmountConfigs.get();
      const mintConfigAfter = MintConfig.unpack(packedConfigsAfter);

      expect(mintConfigAfter.fixedAmount).toEqual(newFixedAmountValue);
      expect(mintConfigAfter.unauthorized).toEqual(originalUnauthorized);
      expect(mintConfigAfter.rangedAmount).toEqual(newFixedAmountValue.not());
    });

    it('should reject mint fixed amount config update via field-specific function when unauthorized by admin', async () => {
      const packedConfigsBefore = tokenContract.packedAmountConfigs.get();
      const mintConfigBefore = MintConfig.unpack(packedConfigsBefore);
      const originalFixedAmount = mintConfigBefore.fixedAmount;
      const originalRangedAmount = mintConfigBefore.rangedAmount;
      const originalUnauthorized = mintConfigBefore.unauthorized;

      const attemptFixedAmountValue = Bool(false);
      const expectedErrorMessage =
        TEST_ERROR_MESSAGES.NO_AUTHORIZATION_PROVIDED;

      await updateMintConfigPropertyTx(
        user2,
        CONFIG_PROPERTIES.FIXED_AMOUNT,
        attemptFixedAmountValue,
        [user2.key],
        expectedErrorMessage
      );

      const packedConfigsAfter = tokenContract.packedAmountConfigs.get();
      const mintConfigAfter = MintConfig.unpack(packedConfigsAfter);

      expect(mintConfigAfter.fixedAmount).toEqual(originalFixedAmount);
      expect(mintConfigAfter.rangedAmount).toEqual(originalRangedAmount);
      expect(mintConfigAfter.unauthorized).toEqual(originalUnauthorized);
    });

    it('should update mint ranged amount config via field-specific function', async () => {
      const packedConfigsBefore = tokenContract.packedAmountConfigs.get();
      const mintConfigBefore = MintConfig.unpack(packedConfigsBefore);
      const originalUnauthorized = mintConfigBefore.unauthorized;
      const newRangedAmountValue = Bool(false);
      await updateMintConfigPropertyTx(
        user2,
        CONFIG_PROPERTIES.RANGED_AMOUNT,
        newRangedAmountValue,
        [user2.key, tokenAdmin.key]
      );

      const packedConfigsAfter = tokenContract.packedAmountConfigs.get();
      const mintConfigAfter = MintConfig.unpack(packedConfigsAfter);

      expect(mintConfigAfter.rangedAmount).toEqual(newRangedAmountValue);
      expect(mintConfigAfter.fixedAmount).toEqual(newRangedAmountValue.not());
      expect(mintConfigAfter.unauthorized).toEqual(originalUnauthorized);
    });

    it('should reject rangedAmount config update via field-specific function when unauthorized by admin', async () => {
      const packedConfigsBefore = tokenContract.packedAmountConfigs.get();
      const mintConfigBefore = MintConfig.unpack(packedConfigsBefore);
      const originalFixedAmount = mintConfigBefore.fixedAmount;
      const originalRangedAmount = mintConfigBefore.rangedAmount;
      const originalUnauthorized = mintConfigBefore.unauthorized;

      const attemptRangedAmountValue = Bool(true);
      const expectedErrorMessage =
        TEST_ERROR_MESSAGES.NO_AUTHORIZATION_PROVIDED;

      await updateMintConfigPropertyTx(
        user2,
        CONFIG_PROPERTIES.RANGED_AMOUNT,
        attemptRangedAmountValue,
        [user2.key],
        expectedErrorMessage
      );

      const packedConfigsAfter = tokenContract.packedAmountConfigs.get();
      const mintConfigAfter = MintConfig.unpack(packedConfigsAfter);

      expect(mintConfigAfter.rangedAmount).toEqual(originalRangedAmount);
      expect(mintConfigAfter.fixedAmount).toEqual(originalFixedAmount);
      expect(mintConfigAfter.unauthorized).toEqual(originalUnauthorized);
    });

    it('should update mint unauthorized config via field-specific function', async () => {
      const packedConfigsBefore = tokenContract.packedAmountConfigs.get();
      const mintConfigBefore = MintConfig.unpack(packedConfigsBefore);
      const originalFixedAmount = mintConfigBefore.fixedAmount;
      const originalRangedAmount = mintConfigBefore.rangedAmount;

      const newUnauthorizedValue = Bool(true);
      await updateMintConfigPropertyTx(
        user2,
        CONFIG_PROPERTIES.UNAUTHORIZED,
        newUnauthorizedValue,
        [user2.key, tokenAdmin.key]
      );

      const packedConfigsAfter = tokenContract.packedAmountConfigs.get();
      const mintConfigAfter = MintConfig.unpack(packedConfigsAfter);

      expect(mintConfigAfter.unauthorized).toEqual(newUnauthorizedValue);
      expect(mintConfigAfter.fixedAmount).toEqual(originalFixedAmount);
      expect(mintConfigAfter.rangedAmount).toEqual(originalRangedAmount);
    });

    it('should reject unauthorized config update via field-specific function when unauthorized by admin', async () => {
      const packedConfigsBefore = tokenContract.packedAmountConfigs.get();
      const mintConfigBefore = MintConfig.unpack(packedConfigsBefore);
      const originalFixedAmount = mintConfigBefore.fixedAmount;
      const originalRangedAmount = mintConfigBefore.rangedAmount;
      const originalUnauthorized = mintConfigBefore.unauthorized;

      const attemptUnauthorizedValue = Bool(true);
      const expectedErrorMessage =
        TEST_ERROR_MESSAGES.NO_AUTHORIZATION_PROVIDED;

      await updateMintConfigPropertyTx(
        user2,
        CONFIG_PROPERTIES.UNAUTHORIZED,
        attemptUnauthorizedValue,
        [user2.key],
        expectedErrorMessage
      );

      const packedConfigsAfter = tokenContract.packedAmountConfigs.get();
      const mintConfigAfter = MintConfig.unpack(packedConfigsAfter);

      expect(mintConfigAfter.unauthorized).toEqual(originalUnauthorized);
      expect(mintConfigAfter.fixedAmount).toEqual(originalFixedAmount);
      expect(mintConfigAfter.rangedAmount).toEqual(originalRangedAmount);
    });
  });

  describe('Mint Parameter Updates', () => {
    it('should reject mint params update with invalid range', async () => {
      mintParams = new MintParams({
        fixedAmount: UInt64.from(200),
        minAmount: UInt64.from(500),
        maxAmount: UInt64.from(0),
      });

      const expectedErrorMessage = ConfigErrors.invalidAmountRange;
      await updateMintParamsTx(
        user2,
        mintParams,
        [user2.key, tokenAdmin.key],
        expectedErrorMessage
      );
    });

    it('should reject mint params update when unauthorized by admin', async () => {
      mintParams = new MintParams({
        fixedAmount: UInt64.from(300),
        minAmount: UInt64.from(100),
        maxAmount: UInt64.from(900),
      });

      const expectedErrorMessage =
        TEST_ERROR_MESSAGES.NO_AUTHORIZATION_PROVIDED;
      await updateMintParamsTx(
        user1,
        mintParams,
        [user1.key],
        expectedErrorMessage
      );
    });

    it('should update packed mintParams', async () => {
      await updateMintParamsTx(user1, mintParams, [user1.key, tokenAdmin.key]);
    });

    it('should reflect mint params updates in getAllConfigs()', async () => {
      const configsBefore = await tokenContract.getAllConfigs();

      const newMintParams = new MintParams({
        fixedAmount: UInt64.from(500),
        minAmount: UInt64.from(200),
        maxAmount: UInt64.from(1500),
      });

      await updateMintParamsTx(user1, newMintParams, [
        user1.key,
        tokenAdmin.key,
      ]);

      const configsAfter = await tokenContract.getAllConfigs();

      expect(configsAfter[0]).toEqual(configsBefore[0]); // packedAmountConfigs
      expect(configsAfter[1]).not.toEqual(configsBefore[1]); // packedMintParams
      expect(configsAfter[2]).toEqual(configsBefore[2]); // packedBurnParams
      expect(configsAfter[3]).toEqual(configsBefore[3]); // packedDynamicProofConfigs

      const updatedMintParams = MintParams.unpack(configsAfter[1]);
      expect(updatedMintParams.fixedAmount).toEqual(UInt64.from(500));
      expect(updatedMintParams.minAmount).toEqual(UInt64.from(200));
      expect(updatedMintParams.maxAmount).toEqual(UInt64.from(1500));
    });

    it('should update mint fixed amount via field-specific function', async () => {
      const paramsBeforeUpdate = MintParams.unpack(
        tokenContract.packedMintParams.get()
      );
      const originalMinAmount = paramsBeforeUpdate.minAmount;
      const originalMaxAmount = paramsBeforeUpdate.maxAmount;

      const newFixedAmount = UInt64.from(600);
      await updateMintParamsPropertyTx(
        user1,
        PARAMS_PROPERTIES.FIXED_AMOUNT,
        newFixedAmount,
        [user1.key, tokenAdmin.key]
      );

      const paramsAfterUpdate = MintParams.unpack(
        tokenContract.packedMintParams.get()
      );
      expect(paramsAfterUpdate.fixedAmount).toEqual(newFixedAmount);
      expect(paramsAfterUpdate.minAmount).toEqual(originalMinAmount);
      expect(paramsAfterUpdate.maxAmount).toEqual(originalMaxAmount);
    });

    it('should reject mint fixed amount update via field-specific function when unauthorized by admin', async () => {
      const paramsBeforeAttempt = MintParams.unpack(
        tokenContract.packedMintParams.get()
      );
      const fixedAmountBeforeAttempt = paramsBeforeAttempt.fixedAmount;
      const minAmountBeforeAttempt = paramsBeforeAttempt.minAmount;
      const maxAmountBeforeAttempt = paramsBeforeAttempt.maxAmount;

      const newFixedAmountAttempt = UInt64.from(750);
      const expectedErrorMessage =
        TEST_ERROR_MESSAGES.NO_AUTHORIZATION_PROVIDED;

      await updateMintParamsPropertyTx(
        user1,
        PARAMS_PROPERTIES.FIXED_AMOUNT,
        newFixedAmountAttempt,
        [user1.key],
        expectedErrorMessage
      );

      const paramsAfterFailedUpdate = MintParams.unpack(
        tokenContract.packedMintParams.get()
      );
      expect(paramsAfterFailedUpdate.fixedAmount).toEqual(
        fixedAmountBeforeAttempt
      );
      expect(paramsAfterFailedUpdate.minAmount).toEqual(minAmountBeforeAttempt);
      expect(paramsAfterFailedUpdate.maxAmount).toEqual(maxAmountBeforeAttempt);
    });

    it('should update mint min amount via field-specific function', async () => {
      const paramsBeforeUpdate = MintParams.unpack(
        tokenContract.packedMintParams.get()
      );
      const originalFixedAmount = paramsBeforeUpdate.fixedAmount;
      const originalMaxAmount = paramsBeforeUpdate.maxAmount;

      const newMinAmount = UInt64.from(50);
      await updateMintParamsPropertyTx(
        user1,
        PARAMS_PROPERTIES.MIN_AMOUNT,
        newMinAmount,
        [user1.key, tokenAdmin.key]
      );

      const paramsAfterUpdate = MintParams.unpack(
        tokenContract.packedMintParams.get()
      );
      expect(paramsAfterUpdate.minAmount).toEqual(newMinAmount);
      expect(paramsAfterUpdate.fixedAmount).toEqual(originalFixedAmount); // Should not change
      expect(paramsAfterUpdate.maxAmount).toEqual(originalMaxAmount); // Should not change
    });

    it('should reject mint min amount update via field-specific function when unauthorized by admin', async () => {
      const paramsBeforeAttempt = MintParams.unpack(
        tokenContract.packedMintParams.get()
      );
      const originalFixedAmount = paramsBeforeAttempt.fixedAmount;
      const originalMinAmount = paramsBeforeAttempt.minAmount;
      const originalMaxAmount = paramsBeforeAttempt.maxAmount;

      const newMinAmountAttempt = UInt64.from(150);
      const expectedErrorMessage =
        TEST_ERROR_MESSAGES.NO_AUTHORIZATION_PROVIDED;

      await updateMintParamsPropertyTx(
        user1,
        PARAMS_PROPERTIES.MIN_AMOUNT,
        newMinAmountAttempt,
        [user1.key], // No admin signature
        expectedErrorMessage
      );

      const paramsAfterFailedUpdate = MintParams.unpack(
        tokenContract.packedMintParams.get()
      );
      expect(paramsAfterFailedUpdate.minAmount).toEqual(originalMinAmount);
      expect(paramsAfterFailedUpdate.fixedAmount).toEqual(originalFixedAmount);
      expect(paramsAfterFailedUpdate.maxAmount).toEqual(originalMaxAmount);
    });

    it('should reject mint min amount update via field-specific function when minAmount > maxAmount', async () => {
      const paramsBeforeAttempt = MintParams.unpack(
        tokenContract.packedMintParams.get()
      );
      const originalFixedAmount = paramsBeforeAttempt.fixedAmount;
      const originalMinAmount = paramsBeforeAttempt.minAmount;
      const originalMaxAmount = paramsBeforeAttempt.maxAmount;

      const invalidNewMinAmount = originalMaxAmount.add(100);
      const expectedErrorMessage = ConfigErrors.invalidAmountRange;

      await updateMintParamsPropertyTx(
        user1,
        PARAMS_PROPERTIES.MIN_AMOUNT,
        invalidNewMinAmount,
        [user1.key, tokenAdmin.key],
        expectedErrorMessage
      );

      const paramsAfterFailedUpdate = MintParams.unpack(
        tokenContract.packedMintParams.get()
      );
      expect(paramsAfterFailedUpdate.minAmount).toEqual(originalMinAmount);
      expect(paramsAfterFailedUpdate.fixedAmount).toEqual(originalFixedAmount);
      expect(paramsAfterFailedUpdate.maxAmount).toEqual(originalMaxAmount);
    });

    it('should update mint max amount via field-specific function', async () => {
      const paramsBeforeUpdate = MintParams.unpack(
        tokenContract.packedMintParams.get()
      );
      const originalFixedAmount = paramsBeforeUpdate.fixedAmount;
      const originalMinAmount = paramsBeforeUpdate.minAmount;

      const newMaxAmount = UInt64.from(1200);
      await updateMintParamsPropertyTx(
        user1,
        PARAMS_PROPERTIES.MAX_AMOUNT,
        newMaxAmount,
        [user1.key, tokenAdmin.key]
      );

      const paramsAfterUpdate = MintParams.unpack(
        tokenContract.packedMintParams.get()
      );
      expect(paramsAfterUpdate.maxAmount).toEqual(newMaxAmount);
      expect(paramsAfterUpdate.fixedAmount).toEqual(originalFixedAmount);
      expect(paramsAfterUpdate.minAmount).toEqual(originalMinAmount);
    });

    it('should reject mint max amount update via field-specific function when unauthorized by admin', async () => {
      const paramsBeforeAttempt = MintParams.unpack(
        tokenContract.packedMintParams.get()
      );
      const originalFixedAmount = paramsBeforeAttempt.fixedAmount;
      const originalMinAmount = paramsBeforeAttempt.minAmount;
      const originalMaxAmount = paramsBeforeAttempt.maxAmount;

      const newMaxAmountAttempt = UInt64.from(1300);
      const expectedErrorMessage =
        TEST_ERROR_MESSAGES.NO_AUTHORIZATION_PROVIDED;

      await updateMintParamsPropertyTx(
        user1,
        PARAMS_PROPERTIES.MAX_AMOUNT,
        newMaxAmountAttempt,
        [user1.key],
        expectedErrorMessage
      );

      const paramsAfterFailedUpdate = MintParams.unpack(
        tokenContract.packedMintParams.get()
      );
      expect(paramsAfterFailedUpdate.maxAmount).toEqual(originalMaxAmount);
      expect(paramsAfterFailedUpdate.fixedAmount).toEqual(originalFixedAmount);
      expect(paramsAfterFailedUpdate.minAmount).toEqual(originalMinAmount);
    });

    it('should reject mint max amount update via field-specific function when maxAmount < minAmount', async () => {
      const paramsBeforeAttempt = MintParams.unpack(
        tokenContract.packedMintParams.get()
      );
      const originalFixedAmount = paramsBeforeAttempt.fixedAmount;
      const originalMinAmount = paramsBeforeAttempt.minAmount;
      const originalMaxAmount = paramsBeforeAttempt.maxAmount;

      const invalidNewMaxAmount = originalMinAmount.sub(10);
      const expectedErrorMessage = ConfigErrors.invalidAmountRange;

      await updateMintParamsPropertyTx(
        user1,
        PARAMS_PROPERTIES.MAX_AMOUNT,
        invalidNewMaxAmount,
        [user1.key, tokenAdmin.key],
        expectedErrorMessage
      );

      const paramsAfterFailedUpdate = MintParams.unpack(
        tokenContract.packedMintParams.get()
      );
      expect(paramsAfterFailedUpdate.maxAmount).toEqual(originalMaxAmount);
      expect(paramsAfterFailedUpdate.fixedAmount).toEqual(originalFixedAmount);
      expect(paramsAfterFailedUpdate.minAmount).toEqual(originalMinAmount);
    });
  });

  describe('Mint Operations - Unauthorized/Fixed Mode', () => {
    it('should allow minting without authorization', async () => {
      await testMintTx(user2, UInt64.from(600), [user2.key], undefined, 1);
    });

    it('should allow minting without authorization using sideload-disabled method', async () => {
      const mintAmount = UInt64.from(600);
      await testMintSideloadDisabledTx(user2, mintAmount, [user2.key], '');
    });

    it('should reject minting amount different from fixed value', async () => {
      await testMintTx(
        user1,
        UInt64.from(500),
        [user1.key],
        FungibleTokenErrors.noPermissionToMint
      );
    });

    it('should reject minting amount different from fixed value using sideload-disabled method', async () => {
      const wrongMintAmount = UInt64.from(55);
      await testMintSideloadDisabledTx(
        user1,
        wrongMintAmount,
        [user1.key],
        FungibleTokenErrors.noPermissionToMint
      );
    });

    it('should reject minting amount different from fixed value using sideload-disabled method', async () => {
      const wrongMintAmount = UInt64.from(55);
=======
    it('should reject minting when not authorized by admin', async () => {
      const mintAmount = UInt64.from(100);
      const expectedErrorMessage =
        TEST_ERROR_MESSAGES.NO_AUTHORIZATION_PROVIDED;
>>>>>>> 8e0a3ba1
      await testMintSideloadDisabledTx(
        user1,
        mintAmount,
        [user1.key],
        expectedErrorMessage
      );
    });
  });

  describe('Mint Dynamic Proof Config Updates', () => {
    it('should reject mintDynamicProofConfig update when unauthorized by admin', async () => {
      try {
        let mintDynamicProofConfig = MintDynamicProofConfig.default;
        mintDynamicProofConfig.shouldVerify = Bool(true);

        const updateMintDynamicProofConfigTx = await Mina.transaction(
          { sender: user2, fee },
          async () => {
            await tokenContract.updateDynamicProofConfig(
              OperationKeys.Mint,
              mintDynamicProofConfig
            );
          }
        );
        await updateMintDynamicProofConfigTx.prove();
        await updateMintDynamicProofConfigTx.sign([user2.key]).send().wait();
      } catch (error: unknown) {
        const expectedErrorMessage =
          TEST_ERROR_MESSAGES.NO_AUTHORIZATION_PROVIDED;
        expect((error as Error).message).toContain(expectedErrorMessage);
      }
    });

    it('should update mint dynamic proof config: enable side-loaded verification', async () => {
      let mintDynamicProofConfig = MintDynamicProofConfig.default;
      mintDynamicProofConfig.shouldVerify = Bool(true);

      const updateMintDynamicProofConfigTx = await Mina.transaction(
        { sender: user2, fee },
        async () => {
          await tokenContract.updateDynamicProofConfig(
            OperationKeys.Mint,
            mintDynamicProofConfig
          );
        }
      );
      await updateMintDynamicProofConfigTx.prove();
      await updateMintDynamicProofConfigTx
        .sign([user2.key, tokenAdmin.key])
        .send()
        .wait();
    });
  });

  describe('Side-loaded Verification Key Updates', () => {
    it('should reject updating sideloaded verification key hash: unauthorized by admin', async () => {
      const expectedErrorMessage =
        TEST_ERROR_MESSAGES.NO_AUTHORIZATION_PROVIDED;
      await updateSLVkeyHashTx(
        user1,
        programVkey,
        vKeyMap,
        OperationKeys.Mint,
        [user1.key],
        expectedErrorMessage
      );
    });

    it('should reject updating sideloaded verification key hash: invalid operationKey', async () => {
      const expectedErrorMessage = FungibleTokenErrors.invalidOperationKey;
      await updateSLVkeyHashTx(
        user1,
        programVkey,
        vKeyMap,
        Field(13),
        [user1.key, tokenAdmin.key],
        expectedErrorMessage
      );
    });

    it('should reject updating sideloaded verification key hash: non-compliant vKeyMap', async () => {
      let tamperedVKeyMap = vKeyMap.clone();
      tamperedVKeyMap.insert(13n, Field.random());

      const expectedErrorMessage = FungibleTokenErrors.vKeyMapOutOfSync;
      await updateSLVkeyHashTx(
        user1,
        programVkey,
        tamperedVKeyMap,
        OperationKeys.Mint,
        [user1.key, tokenAdmin.key],
        expectedErrorMessage
      );
    });

    it('should reject mint if vKeyHash was never updated', async () => {
      const expectedErrorMessage = FungibleTokenErrors.missingVKeyForOperation;
      const mintAmount = UInt64.from(100);
      await testMintSLTx(
        user1,
        mintAmount,
        [user1.key, tokenAdmin.key],
        dummyProof,
        dummyVkey,
        vKeyMap,
        expectedErrorMessage
      );
    });

    it('should update the sideloaded verification key hash for minting', async () => {
      await updateSLVkeyHashTx(
        user1,
        programVkey,
        vKeyMap,
        OperationKeys.Mint,
        [user1.key, tokenAdmin.key]
      );
      vKeyMap.set(OperationKeys.Mint, programVkey.hash);
    });
  });

  describe('Side-loaded Mint Operations', () => {
    it('should reject mint with non-compliant vKeyMap', async () => {
      const expectedErrorMessage = FungibleTokenErrors.vKeyMapOutOfSync;
      let tamperedVKeyMap = vKeyMap.clone();
      tamperedVKeyMap.insert(13n, Field.random());
      const mintAmount = UInt64.from(100);
      await testMintSLTx(
        user1,
        mintAmount,
        [user1.key, tokenAdmin.key],
        dummyProof,
        dummyVkey,
        tamperedVKeyMap,
        expectedErrorMessage
      );
    });

    it('should reject mintSideloadDisabled when side-loading is enabled', async () => {
      const expectedErrorMessage =
        FungibleTokenErrors.noPermissionForSideloadDisabledOperation;
      const mintAmount = UInt64.from(100);
      await testMintSideloadDisabledTx(
        user1,
        mintAmount,
        [user1.key, tokenAdmin.key],
        expectedErrorMessage
      );
    });

    it('should reject mint with non-compliant vKey hash', async () => {
      const expectedErrorMessage = FungibleTokenErrors.invalidSideLoadedVKey;
      const mintAmount = UInt64.from(100);
      await testMintSLTx(
        user1,
        mintAmount,
        [user1.key, tokenAdmin.key],
        dummyProof,
        dummyVkey,
        vKeyMap,
        expectedErrorMessage
      );
    });

    //! only passes when `proofsEnabled=true`
    (!proofsEnabled ? test.skip : it)(
      'should reject mint with invalid proof',
      async () => {
        await program2.compile();
        const mintAmount = UInt64.from(100);
        const invalidProof = await generateDynamicProof2(
          tokenContract.deriveTokenId(),
          user1
        );

        const expectedErrorMessage = TEST_ERROR_MESSAGES.CONSTRAINT_UNSATISFIED;
        await testMintSLTx(
          user1,
          mintAmount,
          [user1.key, tokenAdmin.key],
          invalidProof,
          programVkey,
          vKeyMap,
          expectedErrorMessage
        );
      }
    );

    it('should mint with valid proof', async () => {
      const dynamicProof = await generateDynamicProof(
        tokenContract.deriveTokenId(),
        user1
      );

      const mintAmount = UInt64.from(100);
      await testMintSLTx(
        user1,
        mintAmount,
        [user1.key, tokenAdmin.key],
        dynamicProof,
        programVkey,
        vKeyMap
      );
    });

    it('should reject mint for a non-compliant proof recipient', async () => {
      const dynamicProof = await generateDynamicProof(
        tokenContract.deriveTokenId(),
        user1
      );

      const mintAmount = UInt64.from(100);
      const expectedErrorMessage = FungibleTokenErrors.recipientMismatch;
      await testMintSLTx(
        user2,
        mintAmount,
        [user2.key, tokenAdmin.key],
        dynamicProof,
        programVkey,
        vKeyMap,
        expectedErrorMessage
      );
    });

    it('should reject mint with invalid proof requireTokenIdMatch precondition', async () => {
      const dynamicProof = await generateDynamicProof(Field(1), user1);

      const mintAmount = UInt64.from(100);
      const expectedErrorMessage = FungibleTokenErrors.tokenIdMismatch;
      await testMintSLTx(
        user1,
        mintAmount,
        [user1.key, tokenAdmin.key],
        dynamicProof,
        programVkey,
        vKeyMap,
        expectedErrorMessage
      );
    });

    it('should reject mint with invalid proof requireMinaBalanceMatch precondition', async () => {
      const dynamicProof = await generateDynamicProof(
        tokenContract.deriveTokenId(),
        user1
      );

      const sendMinaTx = await Mina.transaction(
        { sender: user1, fee },
        async () => {
          const sendUpdate = AccountUpdate.createSigned(user1);
          sendUpdate.send({
            to: deployer,
            amount: UInt64.from(1e9),
          });
        }
      );
      sendMinaTx.prove();
      sendMinaTx.sign([user1.key]).send().wait();

      const mintAmount = UInt64.from(100);
      const expectedErrorMessage = FungibleTokenErrors.minaBalanceMismatch;
      await testMintSLTx(
        user1,
        mintAmount,
        [user1.key, tokenAdmin.key],
        dynamicProof,
        programVkey,
        vKeyMap,
        expectedErrorMessage
      );
    });

    it('should reject mint with invalid proof requireCustomTokenBalanceMatch precondition', async () => {
      const dynamicProof = await generateDynamicProof(
        tokenContract.deriveTokenId(),
        user1
      );

      // mint tokens for user1 to change the custom token balance and test the precondition
      const mintTx = await Mina.transaction(
        { sender: user2, fee },
        async () => {
          await tokenContract.mintWithProof(
            user1,
            UInt64.from(150),
            dynamicProof,
            programVkey,
            vKeyMap
          );
        }
      );
      await mintTx.prove();
      await mintTx.sign([user2.key, tokenAdmin.key]).send().wait();

      const mintAmount = UInt64.from(100);
      const expectedErrorMessage =
        FungibleTokenErrors.customTokenBalanceMismatch;
      await testMintSLTx(
        user1,
        mintAmount,
        [user1.key, tokenAdmin.key],
        dynamicProof,
        programVkey,
        vKeyMap,
        expectedErrorMessage
      );
    });

    it('should reject mint with invalid proof requireMinaNonceMatch precondition', async () => {
      const dynamicProof = await generateDynamicProof(
        tokenContract.deriveTokenId(),
        user1
      );

      // user1 pays for tx fees to increase the nonce of his mina account
      // user2 sends the fee amount to user1 to conserve the balance of the mina account
      const sendTx = await Mina.transaction(
        { sender: user1, fee },
        async () => {
          const sendUpdate = AccountUpdate.createSigned(user2);
          sendUpdate.send({
            to: user1,
            amount: fee,
          });
        }
      );

      await sendTx.prove();
      await sendTx.sign([user1.key, user2.key]).send().wait();

      const mintAmount = UInt64.from(100);
      const expectedErrorMessage = FungibleTokenErrors.minaNonceMismatch;
      await testMintSLTx(
        user1,
        mintAmount,
        [user1.key, tokenAdmin.key],
        dynamicProof,
        programVkey,
        vKeyMap,
        expectedErrorMessage
      );
    });

    it('should reject mint with invalid proof requireCustomTokenNonceMatch precondition', async () => {
      const dynamicProof = await generateDynamicProof(
        tokenContract.deriveTokenId(),
        user1
      );

      // mint tokens for user1 to increase the nonce of his custom token account
      const mintTx = await Mina.transaction(
        { sender: user2, fee },
        async () => {
          await tokenContract.mintWithProof(
            user1,
            UInt64.from(150),
            dynamicProof,
            programVkey,
            vKeyMap
          );
        }
      );
      await mintTx.prove();
      await mintTx.sign([user2.key, tokenAdmin.key]).send().wait();

<<<<<<< HEAD
      await transfersTx.prove();
      transfersTx.sign([user1.key, user2.key]).send().wait();

      const mintAmount = UInt64.from(600);
      const expectedErrorMessage =
        TEST_ERROR_MESSAGES.MINA_ACCOUNT_NONCE_MISMATCH;
=======
      const mintAmount = UInt64.from(100);
      const expectedErrorMessage =
        FungibleTokenErrors.customTokenBalanceMismatch;
>>>>>>> 8e0a3ba1
      await testMintSLTx(
        user1,
        mintAmount,
        [user1.key, tokenAdmin.key],
        dynamicProof,
        programVkey,
        vKeyMap,
        expectedErrorMessage
      );
    });
  });
});<|MERGE_RESOLUTION|>--- conflicted
+++ resolved
@@ -20,14 +20,7 @@
   TransferDynamicProofConfig,
   UpdatesDynamicProofConfig,
   OperationKeys,
-<<<<<<< HEAD
-  ConfigErrors,
-  ParameterTypes,
-  FlagTypes,
-} from '../configs.js';
-=======
 } from '../lib/configs.js';
->>>>>>> 8e0a3ba1
 import {
   program,
   generateDummyDynamicProof,
@@ -211,47 +204,6 @@
     it('should initialize token contract successfully', async () => {
       await testInitializeTx([deployer.key, tokenA.key]);
     });
-<<<<<<< HEAD
-
-    //! Throws an error because the first `initialize` has set the permissions to impossible
-    //! not because of the `provedState` precondition
-    it('should prevent calling `initialize()` a second time', async () => {
-      const expectedErrorMessage =
-        TEST_ERROR_MESSAGES.CANNOT_UPDATE_PERMISSIONS_IMPOSSIBLE;
-      await testInitializeTx([deployer.key, tokenA.key], expectedErrorMessage);
-    });
-
-    it('should return all configs after initialization', async () => {
-      const configs = await tokenContract.getAllConfigs();
-
-      expect(configs).toHaveLength(4);
-      expect(configs[0]).toBeInstanceOf(Field);
-      expect(configs[1]).toBeInstanceOf(Field);
-      expect(configs[2]).toBeInstanceOf(Field);
-      expect(configs[3]).toBeInstanceOf(Field);
-
-      const [packedAmountConfigs, packedMintParams, packedBurnParams] = configs;
-
-      const mintConfig = MintConfig.unpack(packedAmountConfigs);
-      const burnConfig = BurnConfig.unpack(packedAmountConfigs);
-      const unpackedMintParams = MintParams.unpack(packedMintParams);
-      const unpackedBurnParams = BurnParams.unpack(packedBurnParams);
-
-      expect(mintConfig.unauthorized).toEqual(Bool(false));
-      expect(mintConfig.fixedAmount).toEqual(Bool(false));
-      expect(mintConfig.rangedAmount).toEqual(Bool(true));
-
-      expect(burnConfig.unauthorized).toEqual(Bool(true));
-      expect(burnConfig.fixedAmount).toEqual(Bool(false));
-      expect(burnConfig.rangedAmount).toEqual(Bool(true));
-
-      expect(unpackedMintParams.minAmount).toEqual(mintParams.minAmount);
-      expect(unpackedMintParams.maxAmount).toEqual(mintParams.maxAmount);
-      expect(unpackedBurnParams.minAmount).toEqual(burnParams.minAmount);
-      expect(unpackedBurnParams.maxAmount).toEqual(burnParams.maxAmount);
-    });
-=======
->>>>>>> 8e0a3ba1
   });
 
   describe('Mint Operations', () => {
@@ -263,464 +215,10 @@
       ]);
     });
 
-<<<<<<< HEAD
-    it('should update fixedAmount config via field-specific function', async () => {
-      const packedConfigsBefore = tokenContract.packedAmountConfigs.get();
-      const mintConfigBefore = MintConfig.unpack(packedConfigsBefore);
-      const originalUnauthorized = mintConfigBefore.unauthorized;
-
-      const newFixedAmountValue = Bool(true);
-      await updateMintConfigPropertyTx(
-        user2,
-        CONFIG_PROPERTIES.FIXED_AMOUNT,
-        newFixedAmountValue,
-        [user2.key, tokenAdmin.key]
-      );
-
-      const packedConfigsAfter = tokenContract.packedAmountConfigs.get();
-      const mintConfigAfter = MintConfig.unpack(packedConfigsAfter);
-
-      expect(mintConfigAfter.fixedAmount).toEqual(newFixedAmountValue);
-      expect(mintConfigAfter.unauthorized).toEqual(originalUnauthorized);
-      expect(mintConfigAfter.rangedAmount).toEqual(newFixedAmountValue.not());
-    });
-
-    it('should reject mint fixed amount config update via field-specific function when unauthorized by admin', async () => {
-      const packedConfigsBefore = tokenContract.packedAmountConfigs.get();
-      const mintConfigBefore = MintConfig.unpack(packedConfigsBefore);
-      const originalFixedAmount = mintConfigBefore.fixedAmount;
-      const originalRangedAmount = mintConfigBefore.rangedAmount;
-      const originalUnauthorized = mintConfigBefore.unauthorized;
-
-      const attemptFixedAmountValue = Bool(false);
+    it('should reject minting when not authorized by admin', async () => {
+      const mintAmount = UInt64.from(100);
       const expectedErrorMessage =
         TEST_ERROR_MESSAGES.NO_AUTHORIZATION_PROVIDED;
-
-      await updateMintConfigPropertyTx(
-        user2,
-        CONFIG_PROPERTIES.FIXED_AMOUNT,
-        attemptFixedAmountValue,
-        [user2.key],
-        expectedErrorMessage
-      );
-
-      const packedConfigsAfter = tokenContract.packedAmountConfigs.get();
-      const mintConfigAfter = MintConfig.unpack(packedConfigsAfter);
-
-      expect(mintConfigAfter.fixedAmount).toEqual(originalFixedAmount);
-      expect(mintConfigAfter.rangedAmount).toEqual(originalRangedAmount);
-      expect(mintConfigAfter.unauthorized).toEqual(originalUnauthorized);
-    });
-
-    it('should update mint ranged amount config via field-specific function', async () => {
-      const packedConfigsBefore = tokenContract.packedAmountConfigs.get();
-      const mintConfigBefore = MintConfig.unpack(packedConfigsBefore);
-      const originalUnauthorized = mintConfigBefore.unauthorized;
-      const newRangedAmountValue = Bool(false);
-      await updateMintConfigPropertyTx(
-        user2,
-        CONFIG_PROPERTIES.RANGED_AMOUNT,
-        newRangedAmountValue,
-        [user2.key, tokenAdmin.key]
-      );
-
-      const packedConfigsAfter = tokenContract.packedAmountConfigs.get();
-      const mintConfigAfter = MintConfig.unpack(packedConfigsAfter);
-
-      expect(mintConfigAfter.rangedAmount).toEqual(newRangedAmountValue);
-      expect(mintConfigAfter.fixedAmount).toEqual(newRangedAmountValue.not());
-      expect(mintConfigAfter.unauthorized).toEqual(originalUnauthorized);
-    });
-
-    it('should reject rangedAmount config update via field-specific function when unauthorized by admin', async () => {
-      const packedConfigsBefore = tokenContract.packedAmountConfigs.get();
-      const mintConfigBefore = MintConfig.unpack(packedConfigsBefore);
-      const originalFixedAmount = mintConfigBefore.fixedAmount;
-      const originalRangedAmount = mintConfigBefore.rangedAmount;
-      const originalUnauthorized = mintConfigBefore.unauthorized;
-
-      const attemptRangedAmountValue = Bool(true);
-      const expectedErrorMessage =
-        TEST_ERROR_MESSAGES.NO_AUTHORIZATION_PROVIDED;
-
-      await updateMintConfigPropertyTx(
-        user2,
-        CONFIG_PROPERTIES.RANGED_AMOUNT,
-        attemptRangedAmountValue,
-        [user2.key],
-        expectedErrorMessage
-      );
-
-      const packedConfigsAfter = tokenContract.packedAmountConfigs.get();
-      const mintConfigAfter = MintConfig.unpack(packedConfigsAfter);
-
-      expect(mintConfigAfter.rangedAmount).toEqual(originalRangedAmount);
-      expect(mintConfigAfter.fixedAmount).toEqual(originalFixedAmount);
-      expect(mintConfigAfter.unauthorized).toEqual(originalUnauthorized);
-    });
-
-    it('should update mint unauthorized config via field-specific function', async () => {
-      const packedConfigsBefore = tokenContract.packedAmountConfigs.get();
-      const mintConfigBefore = MintConfig.unpack(packedConfigsBefore);
-      const originalFixedAmount = mintConfigBefore.fixedAmount;
-      const originalRangedAmount = mintConfigBefore.rangedAmount;
-
-      const newUnauthorizedValue = Bool(true);
-      await updateMintConfigPropertyTx(
-        user2,
-        CONFIG_PROPERTIES.UNAUTHORIZED,
-        newUnauthorizedValue,
-        [user2.key, tokenAdmin.key]
-      );
-
-      const packedConfigsAfter = tokenContract.packedAmountConfigs.get();
-      const mintConfigAfter = MintConfig.unpack(packedConfigsAfter);
-
-      expect(mintConfigAfter.unauthorized).toEqual(newUnauthorizedValue);
-      expect(mintConfigAfter.fixedAmount).toEqual(originalFixedAmount);
-      expect(mintConfigAfter.rangedAmount).toEqual(originalRangedAmount);
-    });
-
-    it('should reject unauthorized config update via field-specific function when unauthorized by admin', async () => {
-      const packedConfigsBefore = tokenContract.packedAmountConfigs.get();
-      const mintConfigBefore = MintConfig.unpack(packedConfigsBefore);
-      const originalFixedAmount = mintConfigBefore.fixedAmount;
-      const originalRangedAmount = mintConfigBefore.rangedAmount;
-      const originalUnauthorized = mintConfigBefore.unauthorized;
-
-      const attemptUnauthorizedValue = Bool(true);
-      const expectedErrorMessage =
-        TEST_ERROR_MESSAGES.NO_AUTHORIZATION_PROVIDED;
-
-      await updateMintConfigPropertyTx(
-        user2,
-        CONFIG_PROPERTIES.UNAUTHORIZED,
-        attemptUnauthorizedValue,
-        [user2.key],
-        expectedErrorMessage
-      );
-
-      const packedConfigsAfter = tokenContract.packedAmountConfigs.get();
-      const mintConfigAfter = MintConfig.unpack(packedConfigsAfter);
-
-      expect(mintConfigAfter.unauthorized).toEqual(originalUnauthorized);
-      expect(mintConfigAfter.fixedAmount).toEqual(originalFixedAmount);
-      expect(mintConfigAfter.rangedAmount).toEqual(originalRangedAmount);
-    });
-  });
-
-  describe('Mint Parameter Updates', () => {
-    it('should reject mint params update with invalid range', async () => {
-      mintParams = new MintParams({
-        fixedAmount: UInt64.from(200),
-        minAmount: UInt64.from(500),
-        maxAmount: UInt64.from(0),
-      });
-
-      const expectedErrorMessage = ConfigErrors.invalidAmountRange;
-      await updateMintParamsTx(
-        user2,
-        mintParams,
-        [user2.key, tokenAdmin.key],
-        expectedErrorMessage
-      );
-    });
-
-    it('should reject mint params update when unauthorized by admin', async () => {
-      mintParams = new MintParams({
-        fixedAmount: UInt64.from(300),
-        minAmount: UInt64.from(100),
-        maxAmount: UInt64.from(900),
-      });
-
-      const expectedErrorMessage =
-        TEST_ERROR_MESSAGES.NO_AUTHORIZATION_PROVIDED;
-      await updateMintParamsTx(
-        user1,
-        mintParams,
-        [user1.key],
-        expectedErrorMessage
-      );
-    });
-
-    it('should update packed mintParams', async () => {
-      await updateMintParamsTx(user1, mintParams, [user1.key, tokenAdmin.key]);
-    });
-
-    it('should reflect mint params updates in getAllConfigs()', async () => {
-      const configsBefore = await tokenContract.getAllConfigs();
-
-      const newMintParams = new MintParams({
-        fixedAmount: UInt64.from(500),
-        minAmount: UInt64.from(200),
-        maxAmount: UInt64.from(1500),
-      });
-
-      await updateMintParamsTx(user1, newMintParams, [
-        user1.key,
-        tokenAdmin.key,
-      ]);
-
-      const configsAfter = await tokenContract.getAllConfigs();
-
-      expect(configsAfter[0]).toEqual(configsBefore[0]); // packedAmountConfigs
-      expect(configsAfter[1]).not.toEqual(configsBefore[1]); // packedMintParams
-      expect(configsAfter[2]).toEqual(configsBefore[2]); // packedBurnParams
-      expect(configsAfter[3]).toEqual(configsBefore[3]); // packedDynamicProofConfigs
-
-      const updatedMintParams = MintParams.unpack(configsAfter[1]);
-      expect(updatedMintParams.fixedAmount).toEqual(UInt64.from(500));
-      expect(updatedMintParams.minAmount).toEqual(UInt64.from(200));
-      expect(updatedMintParams.maxAmount).toEqual(UInt64.from(1500));
-    });
-
-    it('should update mint fixed amount via field-specific function', async () => {
-      const paramsBeforeUpdate = MintParams.unpack(
-        tokenContract.packedMintParams.get()
-      );
-      const originalMinAmount = paramsBeforeUpdate.minAmount;
-      const originalMaxAmount = paramsBeforeUpdate.maxAmount;
-
-      const newFixedAmount = UInt64.from(600);
-      await updateMintParamsPropertyTx(
-        user1,
-        PARAMS_PROPERTIES.FIXED_AMOUNT,
-        newFixedAmount,
-        [user1.key, tokenAdmin.key]
-      );
-
-      const paramsAfterUpdate = MintParams.unpack(
-        tokenContract.packedMintParams.get()
-      );
-      expect(paramsAfterUpdate.fixedAmount).toEqual(newFixedAmount);
-      expect(paramsAfterUpdate.minAmount).toEqual(originalMinAmount);
-      expect(paramsAfterUpdate.maxAmount).toEqual(originalMaxAmount);
-    });
-
-    it('should reject mint fixed amount update via field-specific function when unauthorized by admin', async () => {
-      const paramsBeforeAttempt = MintParams.unpack(
-        tokenContract.packedMintParams.get()
-      );
-      const fixedAmountBeforeAttempt = paramsBeforeAttempt.fixedAmount;
-      const minAmountBeforeAttempt = paramsBeforeAttempt.minAmount;
-      const maxAmountBeforeAttempt = paramsBeforeAttempt.maxAmount;
-
-      const newFixedAmountAttempt = UInt64.from(750);
-      const expectedErrorMessage =
-        TEST_ERROR_MESSAGES.NO_AUTHORIZATION_PROVIDED;
-
-      await updateMintParamsPropertyTx(
-        user1,
-        PARAMS_PROPERTIES.FIXED_AMOUNT,
-        newFixedAmountAttempt,
-        [user1.key],
-        expectedErrorMessage
-      );
-
-      const paramsAfterFailedUpdate = MintParams.unpack(
-        tokenContract.packedMintParams.get()
-      );
-      expect(paramsAfterFailedUpdate.fixedAmount).toEqual(
-        fixedAmountBeforeAttempt
-      );
-      expect(paramsAfterFailedUpdate.minAmount).toEqual(minAmountBeforeAttempt);
-      expect(paramsAfterFailedUpdate.maxAmount).toEqual(maxAmountBeforeAttempt);
-    });
-
-    it('should update mint min amount via field-specific function', async () => {
-      const paramsBeforeUpdate = MintParams.unpack(
-        tokenContract.packedMintParams.get()
-      );
-      const originalFixedAmount = paramsBeforeUpdate.fixedAmount;
-      const originalMaxAmount = paramsBeforeUpdate.maxAmount;
-
-      const newMinAmount = UInt64.from(50);
-      await updateMintParamsPropertyTx(
-        user1,
-        PARAMS_PROPERTIES.MIN_AMOUNT,
-        newMinAmount,
-        [user1.key, tokenAdmin.key]
-      );
-
-      const paramsAfterUpdate = MintParams.unpack(
-        tokenContract.packedMintParams.get()
-      );
-      expect(paramsAfterUpdate.minAmount).toEqual(newMinAmount);
-      expect(paramsAfterUpdate.fixedAmount).toEqual(originalFixedAmount); // Should not change
-      expect(paramsAfterUpdate.maxAmount).toEqual(originalMaxAmount); // Should not change
-    });
-
-    it('should reject mint min amount update via field-specific function when unauthorized by admin', async () => {
-      const paramsBeforeAttempt = MintParams.unpack(
-        tokenContract.packedMintParams.get()
-      );
-      const originalFixedAmount = paramsBeforeAttempt.fixedAmount;
-      const originalMinAmount = paramsBeforeAttempt.minAmount;
-      const originalMaxAmount = paramsBeforeAttempt.maxAmount;
-
-      const newMinAmountAttempt = UInt64.from(150);
-      const expectedErrorMessage =
-        TEST_ERROR_MESSAGES.NO_AUTHORIZATION_PROVIDED;
-
-      await updateMintParamsPropertyTx(
-        user1,
-        PARAMS_PROPERTIES.MIN_AMOUNT,
-        newMinAmountAttempt,
-        [user1.key], // No admin signature
-        expectedErrorMessage
-      );
-
-      const paramsAfterFailedUpdate = MintParams.unpack(
-        tokenContract.packedMintParams.get()
-      );
-      expect(paramsAfterFailedUpdate.minAmount).toEqual(originalMinAmount);
-      expect(paramsAfterFailedUpdate.fixedAmount).toEqual(originalFixedAmount);
-      expect(paramsAfterFailedUpdate.maxAmount).toEqual(originalMaxAmount);
-    });
-
-    it('should reject mint min amount update via field-specific function when minAmount > maxAmount', async () => {
-      const paramsBeforeAttempt = MintParams.unpack(
-        tokenContract.packedMintParams.get()
-      );
-      const originalFixedAmount = paramsBeforeAttempt.fixedAmount;
-      const originalMinAmount = paramsBeforeAttempt.minAmount;
-      const originalMaxAmount = paramsBeforeAttempt.maxAmount;
-
-      const invalidNewMinAmount = originalMaxAmount.add(100);
-      const expectedErrorMessage = ConfigErrors.invalidAmountRange;
-
-      await updateMintParamsPropertyTx(
-        user1,
-        PARAMS_PROPERTIES.MIN_AMOUNT,
-        invalidNewMinAmount,
-        [user1.key, tokenAdmin.key],
-        expectedErrorMessage
-      );
-
-      const paramsAfterFailedUpdate = MintParams.unpack(
-        tokenContract.packedMintParams.get()
-      );
-      expect(paramsAfterFailedUpdate.minAmount).toEqual(originalMinAmount);
-      expect(paramsAfterFailedUpdate.fixedAmount).toEqual(originalFixedAmount);
-      expect(paramsAfterFailedUpdate.maxAmount).toEqual(originalMaxAmount);
-    });
-
-    it('should update mint max amount via field-specific function', async () => {
-      const paramsBeforeUpdate = MintParams.unpack(
-        tokenContract.packedMintParams.get()
-      );
-      const originalFixedAmount = paramsBeforeUpdate.fixedAmount;
-      const originalMinAmount = paramsBeforeUpdate.minAmount;
-
-      const newMaxAmount = UInt64.from(1200);
-      await updateMintParamsPropertyTx(
-        user1,
-        PARAMS_PROPERTIES.MAX_AMOUNT,
-        newMaxAmount,
-        [user1.key, tokenAdmin.key]
-      );
-
-      const paramsAfterUpdate = MintParams.unpack(
-        tokenContract.packedMintParams.get()
-      );
-      expect(paramsAfterUpdate.maxAmount).toEqual(newMaxAmount);
-      expect(paramsAfterUpdate.fixedAmount).toEqual(originalFixedAmount);
-      expect(paramsAfterUpdate.minAmount).toEqual(originalMinAmount);
-    });
-
-    it('should reject mint max amount update via field-specific function when unauthorized by admin', async () => {
-      const paramsBeforeAttempt = MintParams.unpack(
-        tokenContract.packedMintParams.get()
-      );
-      const originalFixedAmount = paramsBeforeAttempt.fixedAmount;
-      const originalMinAmount = paramsBeforeAttempt.minAmount;
-      const originalMaxAmount = paramsBeforeAttempt.maxAmount;
-
-      const newMaxAmountAttempt = UInt64.from(1300);
-      const expectedErrorMessage =
-        TEST_ERROR_MESSAGES.NO_AUTHORIZATION_PROVIDED;
-
-      await updateMintParamsPropertyTx(
-        user1,
-        PARAMS_PROPERTIES.MAX_AMOUNT,
-        newMaxAmountAttempt,
-        [user1.key],
-        expectedErrorMessage
-      );
-
-      const paramsAfterFailedUpdate = MintParams.unpack(
-        tokenContract.packedMintParams.get()
-      );
-      expect(paramsAfterFailedUpdate.maxAmount).toEqual(originalMaxAmount);
-      expect(paramsAfterFailedUpdate.fixedAmount).toEqual(originalFixedAmount);
-      expect(paramsAfterFailedUpdate.minAmount).toEqual(originalMinAmount);
-    });
-
-    it('should reject mint max amount update via field-specific function when maxAmount < minAmount', async () => {
-      const paramsBeforeAttempt = MintParams.unpack(
-        tokenContract.packedMintParams.get()
-      );
-      const originalFixedAmount = paramsBeforeAttempt.fixedAmount;
-      const originalMinAmount = paramsBeforeAttempt.minAmount;
-      const originalMaxAmount = paramsBeforeAttempt.maxAmount;
-
-      const invalidNewMaxAmount = originalMinAmount.sub(10);
-      const expectedErrorMessage = ConfigErrors.invalidAmountRange;
-
-      await updateMintParamsPropertyTx(
-        user1,
-        PARAMS_PROPERTIES.MAX_AMOUNT,
-        invalidNewMaxAmount,
-        [user1.key, tokenAdmin.key],
-        expectedErrorMessage
-      );
-
-      const paramsAfterFailedUpdate = MintParams.unpack(
-        tokenContract.packedMintParams.get()
-      );
-      expect(paramsAfterFailedUpdate.maxAmount).toEqual(originalMaxAmount);
-      expect(paramsAfterFailedUpdate.fixedAmount).toEqual(originalFixedAmount);
-      expect(paramsAfterFailedUpdate.minAmount).toEqual(originalMinAmount);
-    });
-  });
-
-  describe('Mint Operations - Unauthorized/Fixed Mode', () => {
-    it('should allow minting without authorization', async () => {
-      await testMintTx(user2, UInt64.from(600), [user2.key], undefined, 1);
-    });
-
-    it('should allow minting without authorization using sideload-disabled method', async () => {
-      const mintAmount = UInt64.from(600);
-      await testMintSideloadDisabledTx(user2, mintAmount, [user2.key], '');
-    });
-
-    it('should reject minting amount different from fixed value', async () => {
-      await testMintTx(
-        user1,
-        UInt64.from(500),
-        [user1.key],
-        FungibleTokenErrors.noPermissionToMint
-      );
-    });
-
-    it('should reject minting amount different from fixed value using sideload-disabled method', async () => {
-      const wrongMintAmount = UInt64.from(55);
-      await testMintSideloadDisabledTx(
-        user1,
-        wrongMintAmount,
-        [user1.key],
-        FungibleTokenErrors.noPermissionToMint
-      );
-    });
-
-    it('should reject minting amount different from fixed value using sideload-disabled method', async () => {
-      const wrongMintAmount = UInt64.from(55);
-=======
-    it('should reject minting when not authorized by admin', async () => {
-      const mintAmount = UInt64.from(100);
-      const expectedErrorMessage =
-        TEST_ERROR_MESSAGES.NO_AUTHORIZATION_PROVIDED;
->>>>>>> 8e0a3ba1
       await testMintSideloadDisabledTx(
         user1,
         mintAmount,
@@ -1086,18 +584,9 @@
       await mintTx.prove();
       await mintTx.sign([user2.key, tokenAdmin.key]).send().wait();
 
-<<<<<<< HEAD
-      await transfersTx.prove();
-      transfersTx.sign([user1.key, user2.key]).send().wait();
-
-      const mintAmount = UInt64.from(600);
-      const expectedErrorMessage =
-        TEST_ERROR_MESSAGES.MINA_ACCOUNT_NONCE_MISMATCH;
-=======
       const mintAmount = UInt64.from(100);
       const expectedErrorMessage =
         FungibleTokenErrors.customTokenBalanceMismatch;
->>>>>>> 8e0a3ba1
       await testMintSLTx(
         user1,
         mintAmount,
